<?php $TRANSLATIONS = array(
<<<<<<< HEAD
"OpenID Changed" => "Zmieniono OpenID",
"Invalid request" => "Nieprawidłowe żądanie",
=======
"Unable to load list from App Store" => "Nie mogę załadować listy aplikacji",
"Email saved" => "Email zapisany",
"Invalid email" => "Niepoprawny email",
"OpenID Changed" => "Zmieniono OpenID",
"Invalid request" => "Nieprawidłowe żądanie",
"Authentication error" => "Błąd uwierzytelniania",
>>>>>>> 46d6fd15
"Language changed" => "Język zmieniony",
"Error" => "Błąd",
"Disable" => "Wyłączone",
"Enable" => "Włączone",
"Saving..." => "Zapisywanie...",
"__language_name__" => "Polski",
<<<<<<< HEAD
=======
"Security Warning" => "Ostrzeżenia bezpieczeństwa",
"Cron" => "Cron",
"execute one task with each page loaded" => "wykonanie jednego zadania z każdej  załadowanej strony",
"cron.php is registered at a webcron service" => "cron.php jest zarejestrowany w usłudze webcron",
"use systems cron service" => "korzystaj z usługi systemowej cron",
>>>>>>> 46d6fd15
"Log" => "Log",
"More" => "Więcej",
"Add your App" => "Dodaj aplikacje",
"Select an App" => "Zaznacz aplikacje",
"See application page at apps.owncloud.com" => "Zobacz stronę aplikacji na apps.owncloud.com",
"-licensed" => "-licencjonowany",
"by" => "przez",
"Documentation" => "Dokumentacja",
"Managing Big Files" => "Zarządzanie dużymi plikami",
"Ask a question" => "Zadaj pytanie",
"Problems connecting to help database." => "Problem z połączeniem z bazą danych.",
"Go there manually." => "Przejdź na stronę ręcznie.",
"Answer" => "Odpowiedź",
"You use" => "Używane",
"of the available" => "z dostępnych",
"Desktop and Mobile Syncing Clients" => "Klienci synchronizacji",
"Download" => "Ściągnij",
"Your password got changed" => "Zmieniono hasło",
"Unable to change your password" => "Nie można zmienić hasła",
"Current password" => "Bieżące hasło",
"New password" => "Nowe hasło",
"show" => "Wyświetlanie",
"Change password" => "Zmień hasło",
"Email" => "E-mail",
"Your email address" => "Adres e-mail użytkownika",
"Fill in an email address to enable password recovery" => "Proszę wprowadzić adres e-mail, aby uzyskać możliwość odzyskania hasła",
"Language" => "Język",
"Help translate" => "Pomóż w tłumaczeniu",
"use this address to connect to your ownCloud in your file manager" => "Proszę użyć tego adresu, aby uzyskać dostęp do usługi ownCloud w menedżerze plików.",
"Name" => "Nazwa",
"Password" => "Hasło",
"Groups" => "Grupy",
"Create" => "Utwórz",
"Default Quota" => "Domyślny udział",
"Other" => "Inne",
<<<<<<< HEAD
=======
"Group Admin" => "Grupa Admin",
>>>>>>> 46d6fd15
"Quota" => "Udział",
"Delete" => "Usuń"
);<|MERGE_RESOLUTION|>--- conflicted
+++ resolved
@@ -1,29 +1,21 @@
 <?php $TRANSLATIONS = array(
-<<<<<<< HEAD
-"OpenID Changed" => "Zmieniono OpenID",
-"Invalid request" => "Nieprawidłowe żądanie",
-=======
 "Unable to load list from App Store" => "Nie mogę załadować listy aplikacji",
 "Email saved" => "Email zapisany",
 "Invalid email" => "Niepoprawny email",
 "OpenID Changed" => "Zmieniono OpenID",
 "Invalid request" => "Nieprawidłowe żądanie",
 "Authentication error" => "Błąd uwierzytelniania",
->>>>>>> 46d6fd15
 "Language changed" => "Język zmieniony",
 "Error" => "Błąd",
 "Disable" => "Wyłączone",
 "Enable" => "Włączone",
 "Saving..." => "Zapisywanie...",
 "__language_name__" => "Polski",
-<<<<<<< HEAD
-=======
 "Security Warning" => "Ostrzeżenia bezpieczeństwa",
 "Cron" => "Cron",
 "execute one task with each page loaded" => "wykonanie jednego zadania z każdej  załadowanej strony",
 "cron.php is registered at a webcron service" => "cron.php jest zarejestrowany w usłudze webcron",
 "use systems cron service" => "korzystaj z usługi systemowej cron",
->>>>>>> 46d6fd15
 "Log" => "Log",
 "More" => "Więcej",
 "Add your App" => "Dodaj aplikacje",
@@ -59,10 +51,7 @@
 "Create" => "Utwórz",
 "Default Quota" => "Domyślny udział",
 "Other" => "Inne",
-<<<<<<< HEAD
-=======
 "Group Admin" => "Grupa Admin",
->>>>>>> 46d6fd15
 "Quota" => "Udział",
 "Delete" => "Usuń"
 );