<?php
/**
 * Copyright (c) 2012 Robin Appelman <icewind@owncloud.com>
 * This file is licensed under the Affero General Public License version 3 or
 * later.
 * See the COPYING-README file.
 */

require_once 'smb4php/smb.php';

class OC_FileStorage_SMB extends OC_FileStorage_StreamWrapper{
	private $password;
	private $user;
	private $host;
	private $root;
	private $share;

	public function __construct($params) {
		$this->host=$params['host'];
		$this->user=$params['user'];
		$this->password=$params['password'];
		$this->share=$params['share'];
		$this->root=isset($params['root'])?$params['root']:'/';
		if(!$this->root || $this->root[0]!='/') {
			$this->root='/'.$this->root;
		}
<<<<<<< HEAD
		if(substr($this->root,-1,1)!='/') {
=======
		if(substr($this->root, -1, 1)!='/') {
>>>>>>> d1c0f2a7
			$this->root.='/';
		}
		if(!$this->share || $this->share[0]!='/') {
			$this->share='/'.$this->share;
		}
<<<<<<< HEAD
		if(substr($this->share,-1,1)=='/') {
			$this->share=substr($this->share,0,-1);
=======
		if(substr($this->share, -1, 1)=='/') {
			$this->share=substr($this->share, 0, -1);
>>>>>>> d1c0f2a7
		}

		//create the root folder if necesary
		if(!$this->is_dir('')) {
			$this->mkdir('');
		}
	}

	public function constructUrl($path) {
<<<<<<< HEAD
		if(substr($path,-1)=='/') {
			$path=substr($path,0,-1);
=======
		if(substr($path, -1)=='/') {
			$path=substr($path, 0, -1);
>>>>>>> d1c0f2a7
		}
		return 'smb://'.$this->user.':'.$this->password.'@'.$this->host.$this->share.$this->root.$path;
	}

	public function stat($path) {
		if(!$path and $this->root=='/') {//mtime doesn't work for shares
			$mtime=$this->shareMTime();
			$stat=stat($this->constructUrl($path));
			$stat['mtime']=$mtime;
			return $stat;
		}else{
			return stat($this->constructUrl($path));
		}
	}

	public function filetype($path) {
		return (bool)@$this->opendir($path) ? 'dir' : 'file';//using opendir causes the same amount of requests and caches the content of the folder in one go
	}

	/**
	 * check if a file or folder has been updated since $time
	 * @param int $time
	 * @return bool
	 */
<<<<<<< HEAD
	public function hasUpdated($path,$time) {
=======
	public function hasUpdated($path, $time) {
>>>>>>> d1c0f2a7
		if(!$path and $this->root=='/') {
			//mtime doesn't work for shares, but giving the nature of the backend, doing a full update is still just fast enough
			return true;
		}else{
			$actualTime=$this->filemtime($path);
			return $actualTime>$time;
		}
	}

	/**
	 * get the best guess for the modification time of the share
	 */
	private function shareMTime() {
		$dh=$this->opendir('');
		$lastCtime=0;
		while($file=readdir($dh)) {
			if($file!='.' and $file!='..') {
				$ctime=$this->filemtime($file);
				if($ctime>$lastCtime) {
					$lastCtime=$ctime;
				}
			}
		}
		return $lastCtime;
	}
}<|MERGE_RESOLUTION|>--- conflicted
+++ resolved
@@ -21,59 +21,46 @@
 		$this->password=$params['password'];
 		$this->share=$params['share'];
 		$this->root=isset($params['root'])?$params['root']:'/';
-		if(!$this->root || $this->root[0]!='/') {
+		if ( ! $this->root || $this->root[0]!='/') {
 			$this->root='/'.$this->root;
 		}
-<<<<<<< HEAD
-		if(substr($this->root,-1,1)!='/') {
-=======
-		if(substr($this->root, -1, 1)!='/') {
->>>>>>> d1c0f2a7
+		if (substr($this->root, -1, 1)!='/') {
 			$this->root.='/';
 		}
-		if(!$this->share || $this->share[0]!='/') {
+		if ( ! $this->share || $this->share[0]!='/') {
 			$this->share='/'.$this->share;
 		}
-<<<<<<< HEAD
-		if(substr($this->share,-1,1)=='/') {
-			$this->share=substr($this->share,0,-1);
-=======
-		if(substr($this->share, -1, 1)=='/') {
+		if (substr($this->share, -1, 1)=='/') {
 			$this->share=substr($this->share, 0, -1);
->>>>>>> d1c0f2a7
 		}
 
 		//create the root folder if necesary
-		if(!$this->is_dir('')) {
+		if ( ! $this->is_dir('')) {
 			$this->mkdir('');
 		}
 	}
 
 	public function constructUrl($path) {
-<<<<<<< HEAD
-		if(substr($path,-1)=='/') {
-			$path=substr($path,0,-1);
-=======
-		if(substr($path, -1)=='/') {
+		if (substr($path, -1)=='/') {
 			$path=substr($path, 0, -1);
->>>>>>> d1c0f2a7
 		}
 		return 'smb://'.$this->user.':'.$this->password.'@'.$this->host.$this->share.$this->root.$path;
 	}
 
 	public function stat($path) {
-		if(!$path and $this->root=='/') {//mtime doesn't work for shares
+		if ( ! $path and $this->root=='/') {//mtime doesn't work for shares
 			$mtime=$this->shareMTime();
 			$stat=stat($this->constructUrl($path));
 			$stat['mtime']=$mtime;
 			return $stat;
-		}else{
+		} else {
 			return stat($this->constructUrl($path));
 		}
 	}
 
 	public function filetype($path) {
-		return (bool)@$this->opendir($path) ? 'dir' : 'file';//using opendir causes the same amount of requests and caches the content of the folder in one go
+		// using opendir causes the same amount of requests and caches the content of the folder in one go
+		return (bool)@$this->opendir($path) ? 'dir' : 'file';
 	}
 
 	/**
@@ -81,15 +68,12 @@
 	 * @param int $time
 	 * @return bool
 	 */
-<<<<<<< HEAD
-	public function hasUpdated($path,$time) {
-=======
 	public function hasUpdated($path, $time) {
->>>>>>> d1c0f2a7
-		if(!$path and $this->root=='/') {
-			//mtime doesn't work for shares, but giving the nature of the backend, doing a full update is still just fast enough
+		if ( ! $path and $this->root=='/') {
+			// mtime doesn't work for shares, but giving the nature of the backend,
+			// doing a full update is still just fast enough
 			return true;
-		}else{
+		} else {
 			$actualTime=$this->filemtime($path);
 			return $actualTime>$time;
 		}
@@ -102,9 +86,9 @@
 		$dh=$this->opendir('');
 		$lastCtime=0;
 		while($file=readdir($dh)) {
-			if($file!='.' and $file!='..') {
+			if ($file!='.' and $file!='..') {
 				$ctime=$this->filemtime($file);
-				if($ctime>$lastCtime) {
+				if ($ctime>$lastCtime) {
 					$lastCtime=$ctime;
 				}
 			}
