--- conflicted
+++ resolved
@@ -726,10 +726,6 @@
 					$decrypted = Crypt::legacyBlockDecrypt($legacyData, $legacyPassphrase);
 
 					$rawPath = $legacyFile['path'];
-<<<<<<< HEAD
-=======
-					$relPath = \OCA\Encryption\Helper::stripUserFilesPath($rawPath);
->>>>>>> d636e168
 
 					// enable proxy the ensure encryption is handled
 					\OC_FileProxy::$enabled = true;
