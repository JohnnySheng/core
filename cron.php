--- conflicted
+++ resolved
@@ -48,14 +48,10 @@
 
 	require_once 'lib/base.php';
 
-<<<<<<< HEAD
 	// load all apps to get all api routes properly setup
 	OC_App::loadApps();
 
-	session_write_close();
-=======
 	\OC::$session->close();
->>>>>>> 37af74ef
 
 	$logger = \OC_Log::$object;
 
