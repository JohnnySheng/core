# SOME DESCRIPTIVE TITLE.
# Copyright (C) YEAR THE PACKAGE'S COPYRIGHT HOLDER
# This file is distributed under the same license as the PACKAGE package.
# 
# Translators:
#   <admin@s-goecker.de>, 2012.
#   <blobbyjj@ymail.com>, 2012.
# I Robot <thomas.mueller@tmit.eu>, 2012.
<<<<<<< HEAD
=======
# Jan-Christoph Borchardt <hey@jancborchardt.net>, 2012.
>>>>>>> d1c0f2a7
# Jan-Christoph Borchardt <JanCBorchardt@fsfe.org>, 2011.
# Jan-Christoph Borchardt <jan@unhosted.org>, 2011.
#   <lukas@statuscode.ch>, 2012.
#   <mail@felixmoeller.de>, 2012.
# Marcel Kühlhorn <susefan93@gmx.de>, 2012.
# Michael Krell <m4dmike.mni@gmail.com>, 2012.
#   <nelsonfritsch@gmail.com>, 2012.
#   <niko@nik-o-mat.de>, 2012.
# Phi Lieb <>, 2012.
#   <thomas.mueller@tmit.eu>, 2012.
# Thomas Müller <>, 2012.
#   <transifex.3.mensaje@spamgourmet.com>, 2012.
msgid ""
msgstr ""
"Project-Id-Version: ownCloud\n"
"Report-Msgid-Bugs-To: http://bugs.owncloud.org/\n"
<<<<<<< HEAD
"POT-Creation-Date: 2012-09-28 02:02+0200\n"
"PO-Revision-Date: 2012-09-27 22:31+0000\n"
=======
"POT-Creation-Date: 2012-11-14 00:02+0100\n"
"PO-Revision-Date: 2012-11-13 18:03+0000\n"
>>>>>>> d1c0f2a7
"Last-Translator: Mirodin <blobbyjj@ymail.com>\n"
"Language-Team: German (http://www.transifex.com/projects/p/owncloud/language/de/)\n"
"MIME-Version: 1.0\n"
"Content-Type: text/plain; charset=UTF-8\n"
"Content-Transfer-Encoding: 8bit\n"
"Language: de\n"
"Plural-Forms: nplurals=2; plural=(n != 1);\n"

#: ajax/upload.php:20
msgid "There is no error, the file uploaded with success"
msgstr "Datei fehlerfrei hochgeladen."

#: ajax/upload.php:21
msgid "The uploaded file exceeds the upload_max_filesize directive in php.ini"
msgstr "Die Größe der hochzuladenden Datei überschreitet die upload_max_filesize-Richtlinie in php.ini"

#: ajax/upload.php:22
msgid ""
"The uploaded file exceeds the MAX_FILE_SIZE directive that was specified in "
"the HTML form"
msgstr "Die Größe der hochzuladenden Datei überschreitet die MAX_FILE_SIZE-Richtlinie, die im HTML-Formular angegeben wurde"

#: ajax/upload.php:23
msgid "The uploaded file was only partially uploaded"
msgstr "Die Datei wurde nur teilweise hochgeladen."

#: ajax/upload.php:24
msgid "No file was uploaded"
msgstr "Es wurde keine Datei hochgeladen."

#: ajax/upload.php:25
msgid "Missing a temporary folder"
msgstr "Temporärer Ordner fehlt."

#: ajax/upload.php:26
msgid "Failed to write to disk"
msgstr "Fehler beim Schreiben auf die Festplatte"

#: appinfo/app.php:6
msgid "Files"
msgstr "Dateien"

<<<<<<< HEAD
#: js/fileactions.js:108 templates/index.php:62
msgid "Unshare"
msgstr "Nicht mehr freigeben"

#: js/fileactions.js:110 templates/index.php:64
msgid "Delete"
msgstr "Löschen"

#: js/fileactions.js:182
msgid "Rename"
msgstr "Umbenennen"

#: js/filelist.js:190 js/filelist.js:192
msgid "already exists"
msgstr "ist bereits vorhanden"

#: js/filelist.js:190 js/filelist.js:192
msgid "replace"
msgstr "ersetzen"

#: js/filelist.js:190
msgid "suggest name"
msgstr "Name vorschlagen"

#: js/filelist.js:190 js/filelist.js:192
msgid "cancel"
msgstr "abbrechen"

#: js/filelist.js:239 js/filelist.js:241
msgid "replaced"
msgstr "ersetzt"

#: js/filelist.js:239 js/filelist.js:241 js/filelist.js:273 js/filelist.js:275
msgid "undo"
msgstr "rückgängig machen"

#: js/filelist.js:241
msgid "with"
msgstr "mit"

#: js/filelist.js:273
msgid "unshared"
msgstr "Nicht mehr freigegeben"

#: js/filelist.js:275
msgid "deleted"
msgstr "gelöscht"

#: js/files.js:179
msgid "generating ZIP-file, it may take some time."
msgstr "Erstelle ZIP-Datei. Dies kann eine Weile dauern."

#: js/files.js:208
msgid "Unable to upload your file as it is a directory or has 0 bytes"
msgstr "Ihre Datei kann nicht hochgeladen werden, da sie entweder ein Verzeichnis oder 0 Bytes groß ist."

#: js/files.js:208
msgid "Upload Error"
msgstr "Fehler beim Upload"

#: js/files.js:236 js/files.js:341 js/files.js:371
msgid "Pending"
msgstr "Ausstehend"

#: js/files.js:256
msgid "1 file uploading"
msgstr "Eine Datei wird hoch geladen"

#: js/files.js:259 js/files.js:304 js/files.js:319
msgid "files uploading"
msgstr "Dateien werden hoch geladen"

#: js/files.js:322 js/files.js:355
msgid "Upload cancelled."
msgstr "Upload abgebrochen."

#: js/files.js:424
msgid ""
"File upload is in progress. Leaving the page now will cancel the upload."
msgstr "Dateiupload läuft. Wenn Sie die Seite jetzt verlassen, wird der Upload abgebrochen."

#: js/files.js:494
msgid "Invalid name, '/' is not allowed."
msgstr "Ungültiger Name: \"/\" ist nicht erlaubt."

#: js/files.js:668
msgid "files scanned"
msgstr "Dateien gescannt"

#: js/files.js:676
msgid "error while scanning"
msgstr "Fehler beim Scannen"

#: js/files.js:749 templates/index.php:48
msgid "Name"
msgstr "Name"

#: js/files.js:750 templates/index.php:56
msgid "Size"
msgstr "Größe"

#: js/files.js:751 templates/index.php:58
msgid "Modified"
msgstr "Bearbeitet"

#: js/files.js:778
msgid "folder"
msgstr "Ordner"

#: js/files.js:780
msgid "folders"
msgstr "Ordner"

#: js/files.js:788
msgid "file"
msgstr "Datei"

#: js/files.js:790
msgid "files"
msgstr "Dateien"

#: js/files.js:834
msgid "seconds ago"
msgstr "Sekunden her"

#: js/files.js:835
msgid "minute ago"
msgstr "Minute her"

#: js/files.js:836
msgid "minutes ago"
msgstr "Minuten her"

#: js/files.js:839
msgid "today"
msgstr "Heute"

#: js/files.js:840
msgid "yesterday"
msgstr "Gestern"

#: js/files.js:841
msgid "days ago"
msgstr "Tage her"

#: js/files.js:842
msgid "last month"
msgstr "Letzten Monat"

#: js/files.js:844
msgid "months ago"
msgstr "Monate her"

#: js/files.js:845
msgid "last year"
msgstr "Letztes Jahr"

#: js/files.js:846
msgid "years ago"
msgstr "Jahre her"
=======
#: js/fileactions.js:108 templates/index.php:64
msgid "Unshare"
msgstr "Nicht mehr freigeben"

#: js/fileactions.js:110 templates/index.php:66
msgid "Delete"
msgstr "Löschen"

#: js/fileactions.js:172
msgid "Rename"
msgstr "Umbenennen"

#: js/filelist.js:198 js/filelist.js:200
msgid "{new_name} already exists"
msgstr "{new_name} existiert bereits"

#: js/filelist.js:198 js/filelist.js:200
msgid "replace"
msgstr "ersetzen"

#: js/filelist.js:198
msgid "suggest name"
msgstr "Name vorschlagen"

#: js/filelist.js:198 js/filelist.js:200
msgid "cancel"
msgstr "abbrechen"

#: js/filelist.js:247
msgid "replaced {new_name}"
msgstr "{new_name} wurde ersetzt"

#: js/filelist.js:247 js/filelist.js:249 js/filelist.js:281 js/filelist.js:283
msgid "undo"
msgstr "rückgängig machen"

#: js/filelist.js:249
msgid "replaced {new_name} with {old_name}"
msgstr "{old_name} ersetzt durch {new_name}"

#: js/filelist.js:281
msgid "unshared {files}"
msgstr "Freigabe von {files} aufgehoben"

#: js/filelist.js:283
msgid "deleted {files}"
msgstr "{files} gelöscht"

#: js/files.js:171
msgid "generating ZIP-file, it may take some time."
msgstr "Erstelle ZIP-Datei. Dies kann eine Weile dauern."

#: js/files.js:206
msgid "Unable to upload your file as it is a directory or has 0 bytes"
msgstr "Deine Datei kann nicht hochgeladen werden, da sie entweder ein Verzeichnis oder 0 Bytes groß ist."

#: js/files.js:206
msgid "Upload Error"
msgstr "Fehler beim Upload"

#: js/files.js:223
msgid "Close"
msgstr "Schließen"

#: js/files.js:237 js/files.js:342 js/files.js:372
msgid "Pending"
msgstr "Ausstehend"

#: js/files.js:257
msgid "1 file uploading"
msgstr "Eine Datei wird hoch geladen"

#: js/files.js:260 js/files.js:305 js/files.js:320
msgid "{count} files uploading"
msgstr "{count} Dateien werden hochgeladen"

#: js/files.js:323 js/files.js:356
msgid "Upload cancelled."
msgstr "Upload abgebrochen."

#: js/files.js:425
msgid ""
"File upload is in progress. Leaving the page now will cancel the upload."
msgstr "Dateiupload läuft. Wenn Du die Seite jetzt verlässt, wird der Upload abgebrochen."

#: js/files.js:495
msgid "Invalid name, '/' is not allowed."
msgstr "Ungültiger Name: \"/\" ist nicht erlaubt."

#: js/files.js:676
msgid "{count} files scanned"
msgstr "{count} Dateien wurden gescannt"

#: js/files.js:684
msgid "error while scanning"
msgstr "Fehler beim Scannen"

#: js/files.js:757 templates/index.php:50
msgid "Name"
msgstr "Name"

#: js/files.js:758 templates/index.php:58
msgid "Size"
msgstr "Größe"

#: js/files.js:759 templates/index.php:60
msgid "Modified"
msgstr "Bearbeitet"

#: js/files.js:786
msgid "1 folder"
msgstr "1 Ordner"

#: js/files.js:788
msgid "{count} folders"
msgstr "{count} Ordner"

#: js/files.js:796
msgid "1 file"
msgstr "1 Datei"

#: js/files.js:798
msgid "{count} files"
msgstr "{count} Dateien"
>>>>>>> d1c0f2a7

#: templates/admin.php:5
msgid "File handling"
msgstr "Dateibehandlung"

#: templates/admin.php:7
msgid "Maximum upload size"
msgstr "Maximale Upload-Größe"

#: templates/admin.php:7
msgid "max. possible: "
msgstr "maximal möglich:"

#: templates/admin.php:9
msgid "Needed for multi-file and folder downloads."
msgstr "Für Mehrfachdatei- und Ordnerdownloads benötigt:"

#: templates/admin.php:9
msgid "Enable ZIP-download"
msgstr "ZIP-Download aktivieren"

#: templates/admin.php:11
msgid "0 is unlimited"
msgstr "0 bedeutet unbegrenzt"

#: templates/admin.php:12
msgid "Maximum input size for ZIP files"
msgstr "Maximale Größe für ZIP-Dateien"

<<<<<<< HEAD
#: templates/admin.php:14
=======
#: templates/admin.php:15
>>>>>>> d1c0f2a7
msgid "Save"
msgstr "Speichern"

#: templates/index.php:7
msgid "New"
msgstr "Neu"

#: templates/index.php:9
msgid "Text file"
msgstr "Textdatei"

#: templates/index.php:10
msgid "Folder"
msgstr "Ordner"

#: templates/index.php:11
<<<<<<< HEAD
msgid "From url"
msgstr "Von einer URL"

#: templates/index.php:20
=======
msgid "From link"
msgstr "Von einem Link"

#: templates/index.php:22
>>>>>>> d1c0f2a7
msgid "Upload"
msgstr "Hochladen"

#: templates/index.php:29
msgid "Cancel upload"
msgstr "Upload abbrechen"

<<<<<<< HEAD
#: templates/index.php:40
msgid "Nothing in here. Upload something!"
msgstr "Alles leer. Lade etwas hoch!"

#: templates/index.php:50
=======
#: templates/index.php:42
msgid "Nothing in here. Upload something!"
msgstr "Alles leer. Lade etwas hoch!"

#: templates/index.php:52
>>>>>>> d1c0f2a7
msgid "Share"
msgstr "Freigabe"

<<<<<<< HEAD
#: templates/index.php:52
msgid "Download"
msgstr "Herunterladen"

#: templates/index.php:75
msgid "Upload too large"
msgstr "Upload zu groß"

#: templates/index.php:77
=======
#: templates/index.php:54
msgid "Download"
msgstr "Herunterladen"

#: templates/index.php:77
msgid "Upload too large"
msgstr "Upload zu groß"

#: templates/index.php:79
>>>>>>> d1c0f2a7
msgid ""
"The files you are trying to upload exceed the maximum size for file uploads "
"on this server."
msgstr "Die Datei überschreitet die Maximalgröße für Uploads auf diesem Server."

<<<<<<< HEAD
#: templates/index.php:82
msgid "Files are being scanned, please wait."
msgstr "Dateien werden gescannt, bitte warten."

#: templates/index.php:85
=======
#: templates/index.php:84
msgid "Files are being scanned, please wait."
msgstr "Dateien werden gescannt, bitte warten."

#: templates/index.php:87
>>>>>>> d1c0f2a7
msgid "Current scanning"
msgstr "Scanne"<|MERGE_RESOLUTION|>--- conflicted
+++ resolved
@@ -5,11 +5,9 @@
 # Translators:
 #   <admin@s-goecker.de>, 2012.
 #   <blobbyjj@ymail.com>, 2012.
+# I Robot <owncloud-bot@tmit.eu>, 2012.
 # I Robot <thomas.mueller@tmit.eu>, 2012.
-<<<<<<< HEAD
-=======
 # Jan-Christoph Borchardt <hey@jancborchardt.net>, 2012.
->>>>>>> d1c0f2a7
 # Jan-Christoph Borchardt <JanCBorchardt@fsfe.org>, 2011.
 # Jan-Christoph Borchardt <jan@unhosted.org>, 2011.
 #   <lukas@statuscode.ch>, 2012.
@@ -26,13 +24,8 @@
 msgstr ""
 "Project-Id-Version: ownCloud\n"
 "Report-Msgid-Bugs-To: http://bugs.owncloud.org/\n"
-<<<<<<< HEAD
-"POT-Creation-Date: 2012-09-28 02:02+0200\n"
-"PO-Revision-Date: 2012-09-27 22:31+0000\n"
-=======
-"POT-Creation-Date: 2012-11-14 00:02+0100\n"
-"PO-Revision-Date: 2012-11-13 18:03+0000\n"
->>>>>>> d1c0f2a7
+"POT-Creation-Date: 2012-12-12 00:12+0100\n"
+"PO-Revision-Date: 2012-12-11 09:27+0000\n"
 "Last-Translator: Mirodin <blobbyjj@ymail.com>\n"
 "Language-Team: German (http://www.transifex.com/projects/p/owncloud/language/de/)\n"
 "MIME-Version: 1.0\n"
@@ -46,322 +39,166 @@
 msgstr "Datei fehlerfrei hochgeladen."
 
 #: ajax/upload.php:21
-msgid "The uploaded file exceeds the upload_max_filesize directive in php.ini"
-msgstr "Die Größe der hochzuladenden Datei überschreitet die upload_max_filesize-Richtlinie in php.ini"
-
-#: ajax/upload.php:22
+msgid ""
+"The uploaded file exceeds the upload_max_filesize directive in php.ini: "
+msgstr "Die hochgeladene Datei überschreitet die upload_max_filesize Vorgabe in php.ini"
+
+#: ajax/upload.php:23
 msgid ""
 "The uploaded file exceeds the MAX_FILE_SIZE directive that was specified in "
 "the HTML form"
 msgstr "Die Größe der hochzuladenden Datei überschreitet die MAX_FILE_SIZE-Richtlinie, die im HTML-Formular angegeben wurde"
 
-#: ajax/upload.php:23
+#: ajax/upload.php:25
 msgid "The uploaded file was only partially uploaded"
 msgstr "Die Datei wurde nur teilweise hochgeladen."
 
-#: ajax/upload.php:24
+#: ajax/upload.php:26
 msgid "No file was uploaded"
 msgstr "Es wurde keine Datei hochgeladen."
 
-#: ajax/upload.php:25
+#: ajax/upload.php:27
 msgid "Missing a temporary folder"
 msgstr "Temporärer Ordner fehlt."
 
-#: ajax/upload.php:26
+#: ajax/upload.php:28
 msgid "Failed to write to disk"
 msgstr "Fehler beim Schreiben auf die Festplatte"
 
-#: appinfo/app.php:6
+#: appinfo/app.php:10
 msgid "Files"
 msgstr "Dateien"
 
-<<<<<<< HEAD
-#: js/fileactions.js:108 templates/index.php:62
+#: js/fileactions.js:117 templates/index.php:84 templates/index.php:85
 msgid "Unshare"
 msgstr "Nicht mehr freigeben"
 
-#: js/fileactions.js:110 templates/index.php:64
+#: js/fileactions.js:119 templates/index.php:90 templates/index.php:91
 msgid "Delete"
 msgstr "Löschen"
 
-#: js/fileactions.js:182
+#: js/fileactions.js:181
 msgid "Rename"
 msgstr "Umbenennen"
 
-#: js/filelist.js:190 js/filelist.js:192
-msgid "already exists"
-msgstr "ist bereits vorhanden"
-
-#: js/filelist.js:190 js/filelist.js:192
+#: js/filelist.js:199 js/filelist.js:201
+msgid "{new_name} already exists"
+msgstr "{new_name} existiert bereits"
+
+#: js/filelist.js:199 js/filelist.js:201
 msgid "replace"
 msgstr "ersetzen"
 
-#: js/filelist.js:190
+#: js/filelist.js:199
 msgid "suggest name"
 msgstr "Name vorschlagen"
 
-#: js/filelist.js:190 js/filelist.js:192
+#: js/filelist.js:199 js/filelist.js:201
 msgid "cancel"
 msgstr "abbrechen"
 
-#: js/filelist.js:239 js/filelist.js:241
-msgid "replaced"
-msgstr "ersetzt"
-
-#: js/filelist.js:239 js/filelist.js:241 js/filelist.js:273 js/filelist.js:275
+#: js/filelist.js:248
+msgid "replaced {new_name}"
+msgstr "{new_name} wurde ersetzt"
+
+#: js/filelist.js:248 js/filelist.js:250 js/filelist.js:282 js/filelist.js:284
 msgid "undo"
 msgstr "rückgängig machen"
 
-#: js/filelist.js:241
-msgid "with"
-msgstr "mit"
-
-#: js/filelist.js:273
-msgid "unshared"
-msgstr "Nicht mehr freigegeben"
-
-#: js/filelist.js:275
-msgid "deleted"
-msgstr "gelöscht"
-
-#: js/files.js:179
+#: js/filelist.js:250
+msgid "replaced {new_name} with {old_name}"
+msgstr "{old_name} ersetzt durch {new_name}"
+
+#: js/filelist.js:282
+msgid "unshared {files}"
+msgstr "Freigabe von {files} aufgehoben"
+
+#: js/filelist.js:284
+msgid "deleted {files}"
+msgstr "{files} gelöscht"
+
+#: js/files.js:33
+msgid ""
+"Invalid name, '\\', '/', '<', '>', ':', '\"', '|', '?' and '*' are not "
+"allowed."
+msgstr "Ungültiger Name, '\\', '/', '<', '>', ':', '\"', '|', '?' und '*' sind nicht zulässig."
+
+#: js/files.js:174
 msgid "generating ZIP-file, it may take some time."
 msgstr "Erstelle ZIP-Datei. Dies kann eine Weile dauern."
 
-#: js/files.js:208
+#: js/files.js:209
 msgid "Unable to upload your file as it is a directory or has 0 bytes"
-msgstr "Ihre Datei kann nicht hochgeladen werden, da sie entweder ein Verzeichnis oder 0 Bytes groß ist."
-
-#: js/files.js:208
+msgstr "Deine Datei kann nicht hochgeladen werden, da sie entweder ein Verzeichnis oder 0 Bytes groß ist."
+
+#: js/files.js:209
 msgid "Upload Error"
 msgstr "Fehler beim Upload"
 
-#: js/files.js:236 js/files.js:341 js/files.js:371
+#: js/files.js:226
+msgid "Close"
+msgstr "Schließen"
+
+#: js/files.js:245 js/files.js:359 js/files.js:389
 msgid "Pending"
 msgstr "Ausstehend"
 
-#: js/files.js:256
+#: js/files.js:265
 msgid "1 file uploading"
 msgstr "Eine Datei wird hoch geladen"
 
-#: js/files.js:259 js/files.js:304 js/files.js:319
-msgid "files uploading"
-msgstr "Dateien werden hoch geladen"
-
-#: js/files.js:322 js/files.js:355
+#: js/files.js:268 js/files.js:322 js/files.js:337
+msgid "{count} files uploading"
+msgstr "{count} Dateien werden hochgeladen"
+
+#: js/files.js:340 js/files.js:373
 msgid "Upload cancelled."
 msgstr "Upload abgebrochen."
 
-#: js/files.js:424
+#: js/files.js:442
 msgid ""
 "File upload is in progress. Leaving the page now will cancel the upload."
-msgstr "Dateiupload läuft. Wenn Sie die Seite jetzt verlassen, wird der Upload abgebrochen."
-
-#: js/files.js:494
-msgid "Invalid name, '/' is not allowed."
-msgstr "Ungültiger Name: \"/\" ist nicht erlaubt."
-
-#: js/files.js:668
-msgid "files scanned"
-msgstr "Dateien gescannt"
-
-#: js/files.js:676
+msgstr "Dateiupload läuft. Wenn Du die Seite jetzt verlässt, wird der Upload abgebrochen."
+
+#: js/files.js:512
+msgid "Invalid folder name. Usage of \"Shared\" is reserved by Owncloud"
+msgstr "Ungültiger Ordnername. Die Verwendung von \"Shared\" ist ownCloud vorbehalten."
+
+#: js/files.js:693
+msgid "{count} files scanned"
+msgstr "{count} Dateien wurden gescannt"
+
+#: js/files.js:701
 msgid "error while scanning"
 msgstr "Fehler beim Scannen"
 
-#: js/files.js:749 templates/index.php:48
+#: js/files.js:774 templates/index.php:66
 msgid "Name"
 msgstr "Name"
 
-#: js/files.js:750 templates/index.php:56
+#: js/files.js:775 templates/index.php:77
 msgid "Size"
 msgstr "Größe"
 
-#: js/files.js:751 templates/index.php:58
+#: js/files.js:776 templates/index.php:79
 msgid "Modified"
 msgstr "Bearbeitet"
 
-#: js/files.js:778
-msgid "folder"
-msgstr "Ordner"
-
-#: js/files.js:780
-msgid "folders"
-msgstr "Ordner"
-
-#: js/files.js:788
-msgid "file"
-msgstr "Datei"
-
-#: js/files.js:790
-msgid "files"
-msgstr "Dateien"
-
-#: js/files.js:834
-msgid "seconds ago"
-msgstr "Sekunden her"
-
-#: js/files.js:835
-msgid "minute ago"
-msgstr "Minute her"
-
-#: js/files.js:836
-msgid "minutes ago"
-msgstr "Minuten her"
-
-#: js/files.js:839
-msgid "today"
-msgstr "Heute"
-
-#: js/files.js:840
-msgid "yesterday"
-msgstr "Gestern"
-
-#: js/files.js:841
-msgid "days ago"
-msgstr "Tage her"
-
-#: js/files.js:842
-msgid "last month"
-msgstr "Letzten Monat"
-
-#: js/files.js:844
-msgid "months ago"
-msgstr "Monate her"
-
-#: js/files.js:845
-msgid "last year"
-msgstr "Letztes Jahr"
-
-#: js/files.js:846
-msgid "years ago"
-msgstr "Jahre her"
-=======
-#: js/fileactions.js:108 templates/index.php:64
-msgid "Unshare"
-msgstr "Nicht mehr freigeben"
-
-#: js/fileactions.js:110 templates/index.php:66
-msgid "Delete"
-msgstr "Löschen"
-
-#: js/fileactions.js:172
-msgid "Rename"
-msgstr "Umbenennen"
-
-#: js/filelist.js:198 js/filelist.js:200
-msgid "{new_name} already exists"
-msgstr "{new_name} existiert bereits"
-
-#: js/filelist.js:198 js/filelist.js:200
-msgid "replace"
-msgstr "ersetzen"
-
-#: js/filelist.js:198
-msgid "suggest name"
-msgstr "Name vorschlagen"
-
-#: js/filelist.js:198 js/filelist.js:200
-msgid "cancel"
-msgstr "abbrechen"
-
-#: js/filelist.js:247
-msgid "replaced {new_name}"
-msgstr "{new_name} wurde ersetzt"
-
-#: js/filelist.js:247 js/filelist.js:249 js/filelist.js:281 js/filelist.js:283
-msgid "undo"
-msgstr "rückgängig machen"
-
-#: js/filelist.js:249
-msgid "replaced {new_name} with {old_name}"
-msgstr "{old_name} ersetzt durch {new_name}"
-
-#: js/filelist.js:281
-msgid "unshared {files}"
-msgstr "Freigabe von {files} aufgehoben"
-
-#: js/filelist.js:283
-msgid "deleted {files}"
-msgstr "{files} gelöscht"
-
-#: js/files.js:171
-msgid "generating ZIP-file, it may take some time."
-msgstr "Erstelle ZIP-Datei. Dies kann eine Weile dauern."
-
-#: js/files.js:206
-msgid "Unable to upload your file as it is a directory or has 0 bytes"
-msgstr "Deine Datei kann nicht hochgeladen werden, da sie entweder ein Verzeichnis oder 0 Bytes groß ist."
-
-#: js/files.js:206
-msgid "Upload Error"
-msgstr "Fehler beim Upload"
-
-#: js/files.js:223
-msgid "Close"
-msgstr "Schließen"
-
-#: js/files.js:237 js/files.js:342 js/files.js:372
-msgid "Pending"
-msgstr "Ausstehend"
-
-#: js/files.js:257
-msgid "1 file uploading"
-msgstr "Eine Datei wird hoch geladen"
-
-#: js/files.js:260 js/files.js:305 js/files.js:320
-msgid "{count} files uploading"
-msgstr "{count} Dateien werden hochgeladen"
-
-#: js/files.js:323 js/files.js:356
-msgid "Upload cancelled."
-msgstr "Upload abgebrochen."
-
-#: js/files.js:425
-msgid ""
-"File upload is in progress. Leaving the page now will cancel the upload."
-msgstr "Dateiupload läuft. Wenn Du die Seite jetzt verlässt, wird der Upload abgebrochen."
-
-#: js/files.js:495
-msgid "Invalid name, '/' is not allowed."
-msgstr "Ungültiger Name: \"/\" ist nicht erlaubt."
-
-#: js/files.js:676
-msgid "{count} files scanned"
-msgstr "{count} Dateien wurden gescannt"
-
-#: js/files.js:684
-msgid "error while scanning"
-msgstr "Fehler beim Scannen"
-
-#: js/files.js:757 templates/index.php:50
-msgid "Name"
-msgstr "Name"
-
-#: js/files.js:758 templates/index.php:58
-msgid "Size"
-msgstr "Größe"
-
-#: js/files.js:759 templates/index.php:60
-msgid "Modified"
-msgstr "Bearbeitet"
-
-#: js/files.js:786
+#: js/files.js:803
 msgid "1 folder"
 msgstr "1 Ordner"
 
-#: js/files.js:788
+#: js/files.js:805
 msgid "{count} folders"
 msgstr "{count} Ordner"
 
-#: js/files.js:796
+#: js/files.js:813
 msgid "1 file"
 msgstr "1 Datei"
 
-#: js/files.js:798
+#: js/files.js:815
 msgid "{count} files"
 msgstr "{count} Dateien"
->>>>>>> d1c0f2a7
 
 #: templates/admin.php:5
 msgid "File handling"
@@ -371,31 +208,27 @@
 msgid "Maximum upload size"
 msgstr "Maximale Upload-Größe"
 
-#: templates/admin.php:7
+#: templates/admin.php:9
 msgid "max. possible: "
 msgstr "maximal möglich:"
 
-#: templates/admin.php:9
+#: templates/admin.php:12
 msgid "Needed for multi-file and folder downloads."
 msgstr "Für Mehrfachdatei- und Ordnerdownloads benötigt:"
 
-#: templates/admin.php:9
+#: templates/admin.php:14
 msgid "Enable ZIP-download"
 msgstr "ZIP-Download aktivieren"
 
-#: templates/admin.php:11
+#: templates/admin.php:17
 msgid "0 is unlimited"
 msgstr "0 bedeutet unbegrenzt"
 
-#: templates/admin.php:12
+#: templates/admin.php:19
 msgid "Maximum input size for ZIP files"
 msgstr "Maximale Größe für ZIP-Dateien"
 
-<<<<<<< HEAD
-#: templates/admin.php:14
-=======
-#: templates/admin.php:15
->>>>>>> d1c0f2a7
+#: templates/admin.php:23
 msgid "Save"
 msgstr "Speichern"
 
@@ -403,87 +236,48 @@
 msgid "New"
 msgstr "Neu"
 
-#: templates/index.php:9
+#: templates/index.php:10
 msgid "Text file"
 msgstr "Textdatei"
 
-#: templates/index.php:10
+#: templates/index.php:12
 msgid "Folder"
 msgstr "Ordner"
 
-#: templates/index.php:11
-<<<<<<< HEAD
-msgid "From url"
-msgstr "Von einer URL"
-
-#: templates/index.php:20
-=======
+#: templates/index.php:14
 msgid "From link"
 msgstr "Von einem Link"
 
-#: templates/index.php:22
->>>>>>> d1c0f2a7
+#: templates/index.php:35
 msgid "Upload"
 msgstr "Hochladen"
 
-#: templates/index.php:29
+#: templates/index.php:43
 msgid "Cancel upload"
 msgstr "Upload abbrechen"
 
-<<<<<<< HEAD
-#: templates/index.php:40
+#: templates/index.php:58
 msgid "Nothing in here. Upload something!"
 msgstr "Alles leer. Lade etwas hoch!"
 
-#: templates/index.php:50
-=======
-#: templates/index.php:42
-msgid "Nothing in here. Upload something!"
-msgstr "Alles leer. Lade etwas hoch!"
-
-#: templates/index.php:52
->>>>>>> d1c0f2a7
-msgid "Share"
-msgstr "Freigabe"
-
-<<<<<<< HEAD
-#: templates/index.php:52
+#: templates/index.php:72
 msgid "Download"
 msgstr "Herunterladen"
 
-#: templates/index.php:75
+#: templates/index.php:104
 msgid "Upload too large"
 msgstr "Upload zu groß"
 
-#: templates/index.php:77
-=======
-#: templates/index.php:54
-msgid "Download"
-msgstr "Herunterladen"
-
-#: templates/index.php:77
-msgid "Upload too large"
-msgstr "Upload zu groß"
-
-#: templates/index.php:79
->>>>>>> d1c0f2a7
+#: templates/index.php:106
 msgid ""
 "The files you are trying to upload exceed the maximum size for file uploads "
 "on this server."
 msgstr "Die Datei überschreitet die Maximalgröße für Uploads auf diesem Server."
 
-<<<<<<< HEAD
-#: templates/index.php:82
+#: templates/index.php:111
 msgid "Files are being scanned, please wait."
 msgstr "Dateien werden gescannt, bitte warten."
 
-#: templates/index.php:85
-=======
-#: templates/index.php:84
-msgid "Files are being scanned, please wait."
-msgstr "Dateien werden gescannt, bitte warten."
-
-#: templates/index.php:87
->>>>>>> d1c0f2a7
+#: templates/index.php:114
 msgid "Current scanning"
 msgstr "Scanne"