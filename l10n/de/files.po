# SOME DESCRIPTIVE TITLE.
# Copyright (C) YEAR THE PACKAGE'S COPYRIGHT HOLDER
# This file is distributed under the same license as the PACKAGE package.
# 
# Translators:
<<<<<<< HEAD
# goeck <admin@s-goecker.de>, 2012
# Mirodin <blobbyjj@ymail.com>, 2012
# I Robot <owncloud-bot@tmit.eu>, 2012-2013
# I Robot <owncloud-bot@tmit.eu>, 2012
# Jan-Christoph Borchardt <hey@jancborchardt.net>, 2012
# Jan-Christoph Borchardt <JanCBorchardt@fsfe.org>, 2011
# Jan-Christoph Borchardt <jan@unhosted.org>, 2011
# Lukas Reschke <lukas@statuscode.ch>, 2012
# fmms <mail@felixmoeller.de>, 2012
# Marcel Kühlhorn <susefan93@gmx.de>, 2012-2013
# thiel <markus.thiel@desico.de>, 2013
# Michael Krell <m4dmike.mni@gmail.com>, 2012
# piccobello <nelsonfritsch@gmail.com>, 2012
# JamFX <niko@nik-o-mat.de>, 2012
# Phi Lieb <>, 2012
# I Robot <owncloud-bot@tmit.eu>, 2012
# Thomas Müller <>, 2012
# traductor <transifex-2.7.mensaje@spamgourmet.com>, 2012
# Linutux <transifex.com@mail.simonzoellner.de>, 2013
# kabum <uu.kabum@gmail.com>, 2013
# kabum <uu.kabum@gmail.com>, 2013
# Wachhund <wachhund@wachhund.to>, 2013
=======
>>>>>>> 4ab36142
msgid ""
msgstr ""
"Project-Id-Version: ownCloud\n"
"Report-Msgid-Bugs-To: http://bugs.owncloud.org/\n"
<<<<<<< HEAD
"POT-Creation-Date: 2013-04-18 02:03+0200\n"
"PO-Revision-Date: 2013-04-17 07:21+0000\n"
"Last-Translator: Mirodin <blobbyjj@ymail.com>\n"
=======
"POT-Creation-Date: 2013-04-27 02:16+0200\n"
"PO-Revision-Date: 2013-04-26 08:27+0000\n"
"Last-Translator: I Robot <owncloud-bot@tmit.eu>\n"
>>>>>>> 4ab36142
"Language-Team: German <translations@owncloud.org>\n"
"MIME-Version: 1.0\n"
"Content-Type: text/plain; charset=UTF-8\n"
"Content-Transfer-Encoding: 8bit\n"
"Language: de\n"
"Plural-Forms: nplurals=2; plural=(n != 1);\n"

#: ajax/move.php:17
#, php-format
msgid "Could not move %s - File with this name already exists"
msgstr "%s konnte nicht verschoben werden - eine Datei mit diesem Namen existiert bereits."

#: ajax/move.php:27 ajax/move.php:30
#, php-format
msgid "Could not move %s"
msgstr "%s konnte nicht verschoben werden"

#: ajax/rename.php:22 ajax/rename.php:25
msgid "Unable to rename file"
msgstr "Die Datei konnte nicht umbenannt werden"

#: ajax/upload.php:19
msgid "No file was uploaded. Unknown error"
msgstr "Keine Datei hochgeladen. Unbekannter Fehler"

#: ajax/upload.php:26
msgid "There is no error, the file uploaded with success"
msgstr "Es ist kein Fehler aufgetreten. Die Datei wurde erfolgreich übertragen."

#: ajax/upload.php:27
msgid ""
"The uploaded file exceeds the upload_max_filesize directive in php.ini: "
msgstr "Die hochgeladene Datei überschreitet die upload_max_filesize Vorgabe in php.ini"

#: ajax/upload.php:29
msgid ""
"The uploaded file exceeds the MAX_FILE_SIZE directive that was specified in "
"the HTML form"
msgstr "Die Datei ist größer, als die MAX_FILE_SIZE Direktive erlaubt, die im HTML-Formular spezifiziert ist"

#: ajax/upload.php:30
msgid "The uploaded file was only partially uploaded"
msgstr "Die Datei konnte nur teilweise übertragen werden"

#: ajax/upload.php:31
msgid "No file was uploaded"
msgstr "Keine Datei konnte übertragen werden."

#: ajax/upload.php:32
msgid "Missing a temporary folder"
msgstr "Kein temporärer Ordner vorhanden"

#: ajax/upload.php:33
msgid "Failed to write to disk"
msgstr "Fehler beim Schreiben auf die Festplatte"

#: ajax/upload.php:51
msgid "Not enough storage available"
msgstr "Nicht genug Speicherplatz verfügbar"

#: ajax/upload.php:83
msgid "Invalid directory."
msgstr "Ungültiges Verzeichnis."

#: appinfo/app.php:12
msgid "Files"
msgstr "Dateien"

#: js/fileactions.js:125
msgid "Delete permanently"
msgstr "Endgültig löschen"

#: js/fileactions.js:127 templates/index.php:94 templates/index.php:95
msgid "Delete"
msgstr "Löschen"

#: js/fileactions.js:193
msgid "Rename"
msgstr "Umbenennen"

#: js/filelist.js:49 js/filelist.js:52 js/filelist.js:414
msgid "Pending"
msgstr "Ausstehend"

#: js/filelist.js:252 js/filelist.js:254
msgid "{new_name} already exists"
msgstr "{new_name} existiert bereits"

#: js/filelist.js:252 js/filelist.js:254
msgid "replace"
msgstr "ersetzen"

#: js/filelist.js:252
msgid "suggest name"
msgstr "Name vorschlagen"

#: js/filelist.js:252 js/filelist.js:254
msgid "cancel"
msgstr "abbrechen"

#: js/filelist.js:299
msgid "replaced {new_name} with {old_name}"
msgstr "{old_name} ersetzt durch {new_name}"

#: js/filelist.js:299
msgid "undo"
msgstr "rückgängig machen"

#: js/filelist.js:324
msgid "perform delete operation"
msgstr "Löschvorgang ausführen"

#: js/filelist.js:406
msgid "1 file uploading"
msgstr "Eine Datei wird hoch geladen"

#: js/filelist.js:409 js/filelist.js:463
msgid "files uploading"
msgstr "Dateien werden hoch geladen"

#: js/files.js:52
msgid "'.' is an invalid file name."
msgstr "'.' ist kein gültiger Dateiname."

#: js/files.js:56
msgid "File name cannot be empty."
msgstr "Der Dateiname darf nicht leer sein."

#: js/files.js:64
msgid ""
"Invalid name, '\\', '/', '<', '>', ':', '\"', '|', '?' and '*' are not "
"allowed."
msgstr "Ungültiger Name, '\\', '/', '<', '>', ':', '\"', '|', '?' und '*' sind nicht zulässig."

#: js/files.js:78
msgid "Your storage is full, files can not be updated or synced anymore!"
msgstr "Ihr Speicherplatz ist voll, Dateien können nicht mehr aktualisiert oder synchronisiert werden!"

#: js/files.js:82
msgid "Your storage is almost full ({usedSpacePercent}%)"
msgstr "Ihr Speicherplatz ist fast aufgebraucht ({usedSpacePercent}%)"

#: js/files.js:226
msgid ""
"Your download is being prepared. This might take some time if the files are "
"big."
msgstr "Dein Download wird vorbereitet. Dies kann bei größeren Dateien etwas dauern."

#: js/files.js:259
msgid "Unable to upload your file as it is a directory or has 0 bytes"
msgstr "Deine Datei kann nicht hochgeladen werden, da sie entweder ein Verzeichnis oder 0 Bytes groß ist."

#: js/files.js:272
msgid "Not enough space available"
msgstr "Nicht genug Speicherplatz verfügbar"

#: js/files.js:312
msgid "Upload cancelled."
msgstr "Upload abgebrochen."

#: js/files.js:408
msgid ""
"File upload is in progress. Leaving the page now will cancel the upload."
msgstr "Dateiupload läuft. Wenn Du die Seite jetzt verlässt, wird der Upload abgebrochen."

#: js/files.js:481
msgid "URL cannot be empty."
msgstr "Die URL darf nicht leer sein."

#: js/files.js:486
msgid "Invalid folder name. Usage of 'Shared' is reserved by Owncloud"
msgstr "Ungültiger Verzeichnisname. Die Nutzung von \"Shared\" ist ownCloud vorbehalten."

#: js/files.js:515 js/files.js:531 js/files.js:821 js/files.js:859
msgid "Error"
msgstr "Fehler"

#: js/files.js:872 templates/index.php:70
msgid "Name"
msgstr "Name"

#: js/files.js:873 templates/index.php:81
msgid "Size"
msgstr "Größe"

#: js/files.js:874 templates/index.php:83
msgid "Modified"
msgstr "Geändert"

#: js/files.js:893
msgid "1 folder"
msgstr "1 Ordner"

#: js/files.js:895
msgid "{count} folders"
msgstr "{count} Ordner"

#: js/files.js:903
msgid "1 file"
msgstr "1 Datei"

#: js/files.js:905
msgid "{count} files"
msgstr "{count} Dateien"

#: lib/helper.php:11 templates/index.php:18
msgid "Upload"
msgstr "Hochladen"

#: templates/admin.php:5
msgid "File handling"
msgstr "Dateibehandlung"

#: templates/admin.php:7
msgid "Maximum upload size"
msgstr "Maximale Upload-Größe"

#: templates/admin.php:10
msgid "max. possible: "
msgstr "maximal möglich:"

#: templates/admin.php:15
msgid "Needed for multi-file and folder downloads."
msgstr "Für Mehrfachdatei- und Ordnerdownloads benötigt:"

#: templates/admin.php:17
msgid "Enable ZIP-download"
msgstr "ZIP-Download aktivieren"

#: templates/admin.php:20
msgid "0 is unlimited"
msgstr "0 bedeutet unbegrenzt"

#: templates/admin.php:22
msgid "Maximum input size for ZIP files"
msgstr "Maximale Größe für ZIP-Dateien"

#: templates/admin.php:26
msgid "Save"
msgstr "Speichern"

#: templates/index.php:7
msgid "New"
msgstr "Neu"

#: templates/index.php:10
msgid "Text file"
msgstr "Textdatei"

#: templates/index.php:12
msgid "Folder"
msgstr "Ordner"

#: templates/index.php:14
msgid "From link"
msgstr "Von einem Link"

#: templates/index.php:42
msgid "Deleted files"
msgstr "Gelöschte Dateien"

#: templates/index.php:48
msgid "Cancel upload"
msgstr "Upload abbrechen"

#: templates/index.php:55
msgid "You don’t have write permissions here."
msgstr "Du besitzt hier keine Schreib-Berechtigung."

#: templates/index.php:62
msgid "Nothing in here. Upload something!"
msgstr "Alles leer. Lade etwas hoch!"

#: templates/index.php:76
msgid "Download"
msgstr "Download"

#: templates/index.php:88 templates/index.php:89
msgid "Unshare"
msgstr "Freigabe aufheben"

#: templates/index.php:108
msgid "Upload too large"
msgstr "Der Upload ist zu groß"

#: templates/index.php:110
msgid ""
"The files you are trying to upload exceed the maximum size for file uploads "
"on this server."
msgstr "Die Datei überschreitet die Maximalgröße für Uploads auf diesem Server."

#: templates/index.php:115
msgid "Files are being scanned, please wait."
msgstr "Dateien werden gescannt, bitte warten."

#: templates/index.php:118
msgid "Current scanning"
msgstr "Scanne"

#: templates/upgrade.php:2
msgid "Upgrading filesystem cache..."
msgstr "Dateisystem-Cache wird aktualisiert ..."<|MERGE_RESOLUTION|>--- conflicted
+++ resolved
@@ -3,44 +3,13 @@
 # This file is distributed under the same license as the PACKAGE package.
 # 
 # Translators:
-<<<<<<< HEAD
-# goeck <admin@s-goecker.de>, 2012
-# Mirodin <blobbyjj@ymail.com>, 2012
-# I Robot <owncloud-bot@tmit.eu>, 2012-2013
-# I Robot <owncloud-bot@tmit.eu>, 2012
-# Jan-Christoph Borchardt <hey@jancborchardt.net>, 2012
-# Jan-Christoph Borchardt <JanCBorchardt@fsfe.org>, 2011
-# Jan-Christoph Borchardt <jan@unhosted.org>, 2011
-# Lukas Reschke <lukas@statuscode.ch>, 2012
-# fmms <mail@felixmoeller.de>, 2012
-# Marcel Kühlhorn <susefan93@gmx.de>, 2012-2013
-# thiel <markus.thiel@desico.de>, 2013
-# Michael Krell <m4dmike.mni@gmail.com>, 2012
-# piccobello <nelsonfritsch@gmail.com>, 2012
-# JamFX <niko@nik-o-mat.de>, 2012
-# Phi Lieb <>, 2012
-# I Robot <owncloud-bot@tmit.eu>, 2012
-# Thomas Müller <>, 2012
-# traductor <transifex-2.7.mensaje@spamgourmet.com>, 2012
-# Linutux <transifex.com@mail.simonzoellner.de>, 2013
-# kabum <uu.kabum@gmail.com>, 2013
-# kabum <uu.kabum@gmail.com>, 2013
-# Wachhund <wachhund@wachhund.to>, 2013
-=======
->>>>>>> 4ab36142
 msgid ""
 msgstr ""
 "Project-Id-Version: ownCloud\n"
 "Report-Msgid-Bugs-To: http://bugs.owncloud.org/\n"
-<<<<<<< HEAD
-"POT-Creation-Date: 2013-04-18 02:03+0200\n"
-"PO-Revision-Date: 2013-04-17 07:21+0000\n"
-"Last-Translator: Mirodin <blobbyjj@ymail.com>\n"
-=======
 "POT-Creation-Date: 2013-04-27 02:16+0200\n"
 "PO-Revision-Date: 2013-04-26 08:27+0000\n"
 "Last-Translator: I Robot <owncloud-bot@tmit.eu>\n"
->>>>>>> 4ab36142
 "Language-Team: German <translations@owncloud.org>\n"
 "MIME-Version: 1.0\n"
 "Content-Type: text/plain; charset=UTF-8\n"
@@ -109,15 +78,19 @@
 msgid "Files"
 msgstr "Dateien"
 
-#: js/fileactions.js:125
+#: js/fileactions.js:116
+msgid "Share"
+msgstr "Teilen"
+
+#: js/fileactions.js:126
 msgid "Delete permanently"
 msgstr "Endgültig löschen"
 
-#: js/fileactions.js:127 templates/index.php:94 templates/index.php:95
+#: js/fileactions.js:128 templates/index.php:94 templates/index.php:95
 msgid "Delete"
 msgstr "Löschen"
 
-#: js/fileactions.js:193
+#: js/fileactions.js:194
 msgid "Rename"
 msgstr "Umbenennen"
 
