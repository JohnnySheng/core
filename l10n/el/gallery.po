--- conflicted
+++ resolved
@@ -3,10 +3,7 @@
 # This file is distributed under the same license as the PACKAGE package.
 # 
 # Translators:
-<<<<<<< HEAD
-=======
 # Dimitris M. <monopatis@gmail.com>, 2012.
->>>>>>> 46d6fd15
 # Efstathios Iosifidis <diamond_gr@freemail.gr>, 2012.
 # Efstathios Iosifidis <iosifidis@opensuse.org>, 2012.
 # Marios Bekatoros <>, 2012.
@@ -14,80 +11,16 @@
 msgstr ""
 "Project-Id-Version: ownCloud\n"
 "Report-Msgid-Bugs-To: http://bugs.owncloud.org/\n"
-<<<<<<< HEAD
-"POT-Creation-Date: 2012-06-06 00:12+0200\n"
-"PO-Revision-Date: 2012-06-05 22:15+0000\n"
-"Last-Translator: icewind <icewind1991@gmail.com>\n"
-"Language-Team: Greek (http://www.transifex.net/projects/p/owncloud/language/el/)\n"
-=======
 "POT-Creation-Date: 2012-07-27 02:02+0200\n"
 "PO-Revision-Date: 2012-07-26 08:11+0000\n"
 "Last-Translator: Marios Bekatoros <>\n"
 "Language-Team: Greek (http://www.transifex.com/projects/p/owncloud/language/el/)\n"
->>>>>>> 46d6fd15
 "MIME-Version: 1.0\n"
 "Content-Type: text/plain; charset=UTF-8\n"
 "Content-Transfer-Encoding: 8bit\n"
 "Language: el\n"
 "Plural-Forms: nplurals=2; plural=(n != 1)\n"
 
-<<<<<<< HEAD
-#: appinfo/app.php:37
-msgid "Pictures"
-msgstr "Εικόνες"
-
-#: js/album_cover.js:44
-msgid "Share gallery"
-msgstr ""
-
-#: js/album_cover.js:64 js/album_cover.js:100 js/album_cover.js:133
-msgid "Error: "
-msgstr ""
-
-#: js/album_cover.js:64 js/album_cover.js:100
-msgid "Internal error"
-msgstr ""
-
-#: js/album_cover.js:114
-msgid "Scanning root"
-msgstr ""
-
-#: js/album_cover.js:115
-msgid "Default order"
-msgstr ""
-
-#: js/album_cover.js:116
-msgid "Ascending"
-msgstr ""
-
-#: js/album_cover.js:116
-msgid "Descending"
-msgstr ""
-
-#: js/album_cover.js:117 templates/index.php:19
-msgid "Settings"
-msgstr "Ρυθμίσεις"
-
-#: js/album_cover.js:122
-msgid "Scanning root cannot be empty"
-msgstr ""
-
-#: js/album_cover.js:122 js/album_cover.js:133
-msgid "Error"
-msgstr ""
-
-#: templates/index.php:16
-msgid "Rescan"
-msgstr "Επανασάρωση"
-
-#: templates/index.php:17
-msgid "Stop"
-msgstr "Διακοπή"
-
-#: templates/index.php:18
-msgid "Share"
-msgstr "Κοινοποίηση"
-=======
 #: appinfo/app.php:39
 msgid "Pictures"
 msgstr "Εικόνες"
@@ -107,7 +40,6 @@
 #: templates/index.php:27
 msgid "Slideshow"
 msgstr "Προβολή Διαφανειών"
->>>>>>> 46d6fd15
 
 #: templates/view_album.php:19
 msgid "Back"
