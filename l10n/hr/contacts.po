# SOME DESCRIPTIVE TITLE.
# Copyright (C) YEAR THE PACKAGE'S COPYRIGHT HOLDER
# This file is distributed under the same license as the PACKAGE package.
# 
# Translators:
<<<<<<< HEAD
# Davor Kustec <dkustec@gmail.com>, 2011.
=======
# Davor Kustec <dkustec@gmail.com>, 2011, 2012.
>>>>>>> 46d6fd15
# Domagoj Delimar <transifex.net@domdelimar.com>, 2012.
msgid ""
msgstr ""
"Project-Id-Version: ownCloud\n"
"Report-Msgid-Bugs-To: http://bugs.owncloud.org/\n"
<<<<<<< HEAD
"POT-Creation-Date: 2012-06-06 00:12+0200\n"
"PO-Revision-Date: 2012-06-05 22:14+0000\n"
"Last-Translator: icewind <icewind1991@gmail.com>\n"
"Language-Team: Croatian (http://www.transifex.net/projects/p/owncloud/language/hr/)\n"
=======
"POT-Creation-Date: 2012-08-24 02:02+0200\n"
"PO-Revision-Date: 2012-08-24 00:03+0000\n"
"Last-Translator: I Robot <thomas.mueller@tmit.eu>\n"
"Language-Team: Croatian (http://www.transifex.com/projects/p/owncloud/language/hr/)\n"
>>>>>>> 46d6fd15
"MIME-Version: 1.0\n"
"Content-Type: text/plain; charset=UTF-8\n"
"Content-Transfer-Encoding: 8bit\n"
"Language: hr\n"
"Plural-Forms: nplurals=3; plural=n%10==1 && n%100!=11 ? 0 : n%10>=2 && n%10<=4 && (n%100<10 || n%100>=20) ? 1 : 2\n"

#: ajax/addressbook/activate.php:24 ajax/addressbook/update.php:32
msgid "Error (de)activating addressbook."
msgstr "Pogreška pri (de)aktivaciji adresara."

#: ajax/addressbook/delete.php:31 ajax/addressbook/update.php:20
#: ajax/contact/addproperty.php:42 ajax/contact/delete.php:32
#: ajax/contact/saveproperty.php:39
msgid "id is not set."
msgstr "id nije postavljen."

#: ajax/addressbook/update.php:24
msgid "Cannot update addressbook with an empty name."
msgstr "Ne mogu ažurirati adresar sa praznim nazivom."

#: ajax/addressbook/update.php:28
msgid "Error updating addressbook."
msgstr "Pogreška pri ažuriranju adresara."

#: ajax/categories/categoriesfor.php:17
msgid "No ID provided"
msgstr "Nema dodijeljenog ID identifikatora"

#: ajax/categories/categoriesfor.php:34
msgid "Error setting checksum."
msgstr "Pogreška pri postavljanju checksuma."

#: ajax/categories/delete.php:19
msgid "No categories selected for deletion."
msgstr "Niti jedna kategorija nije odabrana za brisanje."

#: ajax/categories/delete.php:26
msgid "No address books found."
msgstr "Nema adresara."

#: ajax/categories/delete.php:34
msgid "No contacts found."
msgstr "Nema kontakata."

#: ajax/contact/add.php:47
msgid "There was an error adding the contact."
msgstr "Dogodila se pogreška prilikom dodavanja kontakta."

#: ajax/contact/addproperty.php:39 ajax/contact/saveproperty.php:36
msgid "element name is not set."
msgstr "naziv elementa nije postavljen."

#: ajax/contact/addproperty.php:46
msgid "Could not parse contact: "
msgstr ""

#: ajax/contact/addproperty.php:56
msgid "Cannot add empty property."
msgstr "Prazno svojstvo se ne može dodati."

#: ajax/contact/addproperty.php:67
msgid "At least one of the address fields has to be filled out."
msgstr "Morate ispuniti barem jedno od adresnih polja."

#: ajax/contact/addproperty.php:76
msgid "Trying to add duplicate property: "
msgstr "Pokušali ste dodati duplo svojstvo:"

#: ajax/contact/addproperty.php:115 ajax/contact/saveproperty.php:93
msgid "Missing IM parameter."
msgstr ""

#: ajax/contact/addproperty.php:119 ajax/contact/saveproperty.php:97
msgid "Unknown IM: "
msgstr ""

#: ajax/contact/deleteproperty.php:37
msgid "Information about vCard is incorrect. Please reload the page."
msgstr "Informacija o vCard je neispravna. Osvježite stranicu."

#: ajax/contact/details.php:31
msgid "Missing ID"
msgstr "Nedostupan ID identifikator"

#: ajax/contact/details.php:36
msgid "Error parsing VCard for ID: \""
msgstr "Pogreška pri raščlanjivanju VCard za ID:"

#: ajax/contact/saveproperty.php:42
msgid "checksum is not set."
msgstr "checksum nije postavljen."

#: ajax/contact/saveproperty.php:62
msgid "Information about vCard is incorrect. Please reload the page: "
msgstr "Informacije o VCard su pogrešne. Molimo, učitajte ponovno stranicu:"

#: ajax/contact/saveproperty.php:69
msgid "Something went FUBAR. "
msgstr "Nešto je otišlo... krivo..."

#: ajax/currentphoto.php:30 ajax/oc_photo.php:28 ajax/uploadphoto.php:36
#: ajax/uploadphoto.php:68
msgid "No contact ID was submitted."
msgstr "ID kontakta nije podnešen."

#: ajax/currentphoto.php:36
msgid "Error reading contact photo."
msgstr "Pogreška pri čitanju kontakt fotografije."

#: ajax/currentphoto.php:48
msgid "Error saving temporary file."
msgstr "Pogreška pri spremanju privremene datoteke."

#: ajax/currentphoto.php:51
msgid "The loading photo is not valid."
msgstr "Fotografija nije valjana."

#: ajax/editname.php:31
msgid "Contact ID is missing."
msgstr "ID kontakta nije dostupan."

#: ajax/oc_photo.php:32
msgid "No photo path was submitted."
msgstr "Putanja do fotografije nije podnešena."

#: ajax/oc_photo.php:39
msgid "File doesn't exist:"
msgstr "Datoteka ne postoji:"

#: ajax/oc_photo.php:44 ajax/oc_photo.php:47
msgid "Error loading image."
msgstr "Pogreška pri učitavanju slike."

#: ajax/savecrop.php:69
msgid "Error getting contact object."
msgstr ""

#: ajax/savecrop.php:79
msgid "Error getting PHOTO property."
msgstr ""

#: ajax/savecrop.php:98
msgid "Error saving contact."
msgstr ""

#: ajax/savecrop.php:109
msgid "Error resizing image"
msgstr ""

#: ajax/savecrop.php:112
msgid "Error cropping image"
msgstr ""

#: ajax/savecrop.php:115
msgid "Error creating temporary image"
msgstr ""

#: ajax/savecrop.php:118
msgid "Error finding image: "
msgstr ""

#: ajax/uploadimport.php:44 ajax/uploadimport.php:76
msgid "Error uploading contacts to storage."
msgstr "Pogreška pri slanju kontakata."

#: ajax/uploadimport.php:61 ajax/uploadphoto.php:77
msgid "There is no error, the file uploaded with success"
msgstr "Nema pogreške, datoteka je poslana uspješno."

#: ajax/uploadimport.php:62 ajax/uploadphoto.php:78
msgid "The uploaded file exceeds the upload_max_filesize directive in php.ini"
msgstr "Veličina poslane datoteke prelazi veličinu prikazanu u upload_max_filesize direktivi u konfiguracijskoj datoteci php.ini"

#: ajax/uploadimport.php:63 ajax/uploadphoto.php:79
msgid ""
"The uploaded file exceeds the MAX_FILE_SIZE directive that was specified in "
"the HTML form"
msgstr "Poslana datoteka prelazi veličinu prikazanu u MAX_FILE_SIZE direktivi u HTML formi"

#: ajax/uploadimport.php:64 ajax/uploadphoto.php:80
msgid "The uploaded file was only partially uploaded"
msgstr "Poslana datoteka je parcijalno poslana"

#: ajax/uploadimport.php:65 ajax/uploadphoto.php:81
msgid "No file was uploaded"
msgstr "Datoteka nije poslana"

#: ajax/uploadimport.php:66 ajax/uploadphoto.php:82
msgid "Missing a temporary folder"
msgstr "Nedostaje privremeni direktorij"

#: ajax/uploadphoto.php:59 ajax/uploadphoto.php:109
msgid "Couldn't save temporary image: "
msgstr ""

#: ajax/uploadphoto.php:62 ajax/uploadphoto.php:112
msgid "Couldn't load temporary image: "
msgstr ""

#: ajax/uploadphoto.php:71
msgid "No file was uploaded. Unknown error"
msgstr ""

<<<<<<< HEAD
#: ajax/currentphoto.php:34 ajax/oc_photo.php:37 ajax/uploadphoto.php:41
#: ajax/uploadphoto.php:68
msgid "No contact ID was submitted."
msgstr ""

#: ajax/currentphoto.php:40
msgid "Error reading contact photo."
msgstr ""

#: ajax/currentphoto.php:52
msgid "Error saving temporary file."
msgstr ""

#: ajax/currentphoto.php:55
msgid "The loading photo is not valid."
=======
#: appinfo/app.php:21
msgid "Contacts"
msgstr "Kontakti"

#: js/contacts.js:71
msgid "Sorry, this functionality has not been implemented yet"
msgstr ""

#: js/contacts.js:71
msgid "Not implemented"
msgstr ""

#: js/contacts.js:76
msgid "Couldn't get a valid address."
msgstr ""

#: js/contacts.js:76 js/contacts.js:365 js/contacts.js:381 js/contacts.js:393
#: js/contacts.js:723 js/contacts.js:763 js/contacts.js:789 js/contacts.js:921
#: js/contacts.js:927 js/contacts.js:939 js/contacts.js:976
#: js/contacts.js:1250 js/contacts.js:1258 js/contacts.js:1267
#: js/contacts.js:1302 js/contacts.js:1338 js/contacts.js:1353
#: js/contacts.js:1379 js/contacts.js:1609 js/contacts.js:1644
#: js/contacts.js:1664 js/settings.js:26 js/settings.js:43 js/settings.js:68
msgid "Error"
msgstr ""

#: js/contacts.js:424
msgid "You do not have permission to add contacts to "
>>>>>>> 46d6fd15
msgstr ""

#: js/contacts.js:425
msgid "Please select one of your own address books."
msgstr ""

#: js/contacts.js:425
msgid "Permission error"
msgstr ""

#: js/contacts.js:763
msgid "This property has to be non-empty."
msgstr ""

#: js/contacts.js:789
msgid "Couldn't serialize elements."
msgstr ""

#: js/contacts.js:921 js/contacts.js:939
msgid ""
"'deleteProperty' called without type argument. Please report at "
"bugs.owncloud.org"
msgstr ""

<<<<<<< HEAD
#: ajax/oc_photo.php:41
msgid "No photo path was submitted."
msgstr ""

#: ajax/oc_photo.php:48
msgid "File doesn't exist:"
msgstr "Datoteka ne postoji:"

#: ajax/oc_photo.php:54 ajax/oc_photo.php:57
msgid "Error loading image."
msgstr ""

#: ajax/savecrop.php:68
msgid "Error getting contact object."
msgstr ""

#: ajax/savecrop.php:75
msgid "Error getting PHOTO property."
msgstr ""

#: ajax/savecrop.php:88
msgid "Error saving contact."
msgstr ""

#: ajax/savecrop.php:98
msgid "Error resizing image"
msgstr ""

#: ajax/savecrop.php:101
msgid "Error cropping image"
msgstr ""

#: ajax/savecrop.php:104
msgid "Error creating temporary image"
msgstr ""

#: ajax/savecrop.php:107
msgid "Error finding image: "
=======
#: js/contacts.js:958
msgid "Edit name"
msgstr ""

#: js/contacts.js:1250
msgid "No files selected for upload."
>>>>>>> 46d6fd15
msgstr ""

#: js/contacts.js:1258
msgid ""
"The file you are trying to upload exceed the maximum size for file uploads "
"on this server."
msgstr ""

#: js/contacts.js:1322
msgid "Error loading profile picture."
msgstr ""

#: js/contacts.js:1457 js/contacts.js:1498 js/contacts.js:1517
#: js/contacts.js:1560
msgid "Select type"
msgstr ""

#: js/contacts.js:1578
msgid ""
"Some contacts are marked for deletion, but not deleted yet. Please wait for "
"them to be deleted."
msgstr ""

<<<<<<< HEAD
#: ajax/saveproperty.php:150
msgid "Error updating contact property."
=======
#: js/contacts.js:1649
msgid "Do you want to merge these address books?"
>>>>>>> 46d6fd15
msgstr ""

#: js/loader.js:49
msgid "Result: "
msgstr ""

#: js/loader.js:49
msgid " imported, "
msgstr ""

#: js/loader.js:49
msgid " failed."
msgstr ""

<<<<<<< HEAD
#: ajax/uploadimport.php:59 ajax/uploadphoto.php:77
msgid "There is no error, the file uploaded with success"
msgstr ""

#: ajax/uploadimport.php:60 ajax/uploadphoto.php:78
msgid "The uploaded file exceeds the upload_max_filesize directive in php.ini"
msgstr ""

#: ajax/uploadimport.php:61 ajax/uploadphoto.php:79
msgid ""
"The uploaded file exceeds the MAX_FILE_SIZE directive that was specified in "
"the HTML form"
msgstr ""

#: ajax/uploadimport.php:62 ajax/uploadphoto.php:80
msgid "The uploaded file was only partially uploaded"
msgstr ""

#: ajax/uploadimport.php:63 ajax/uploadphoto.php:81
msgid "No file was uploaded"
msgstr ""

#: ajax/uploadimport.php:64 ajax/uploadphoto.php:82
msgid "Missing a temporary folder"
msgstr ""

#: ajax/uploadphoto.php:59 ajax/uploadphoto.php:102
msgid "Couldn't save temporary image: "
msgstr ""

#: ajax/uploadphoto.php:62 ajax/uploadphoto.php:105
msgid "Couldn't load temporary image: "
msgstr ""

#: ajax/uploadphoto.php:71
msgid "No file was uploaded. Unknown error"
msgstr ""

#: appinfo/app.php:17 templates/settings.php:3
msgid "Contacts"
msgstr "Kontakti"

#: js/contacts.js:24
msgid "Sorry, this functionality has not been implemented yet"
msgstr ""

#: js/contacts.js:24
msgid "Not implemented"
msgstr ""

#: js/contacts.js:29
msgid "Couldn't get a valid address."
msgstr ""

#: js/contacts.js:29 js/contacts.js:334 js/contacts.js:341 js/contacts.js:355
#: js/contacts.js:393 js/contacts.js:399 js/contacts.js:565 js/contacts.js:605
#: js/contacts.js:631 js/contacts.js:668 js/contacts.js:747 js/contacts.js:753
#: js/contacts.js:765 js/contacts.js:799 js/contacts.js:1056
#: js/contacts.js:1064 js/contacts.js:1073 js/contacts.js:1130
#: js/contacts.js:1146 js/contacts.js:1161 js/contacts.js:1173
#: js/contacts.js:1196 js/contacts.js:1449 js/contacts.js:1457
#: js/contacts.js:1483 js/contacts.js:1494 js/contacts.js:1509
#: js/contacts.js:1526 js/contacts.js:1596 js/contacts.js:1644
#: js/contacts.js:1654 js/contacts.js:1657
msgid "Error"
msgstr ""

#: js/contacts.js:364
msgid "Are you sure you want to delete this contact?"
msgstr ""

#: js/contacts.js:364
msgid "Warning"
msgstr ""

#: js/contacts.js:605
msgid "This property has to be non-empty."
msgstr ""

#: js/contacts.js:631
msgid "Couldn't serialize elements."
msgstr ""

#: js/contacts.js:747 js/contacts.js:765
msgid ""
"'deleteProperty' called without type argument. Please report at "
"bugs.owncloud.org"
msgstr ""

#: js/contacts.js:781
msgid "Edit name"
msgstr ""

#: js/contacts.js:1056
msgid "No files selected for upload."
msgstr ""

#: js/contacts.js:1064 js/contacts.js:1449 js/contacts.js:1634
msgid ""
"The file you are trying to upload exceed the maximum size for file uploads "
"on this server."
msgstr ""

#: js/contacts.js:1119
msgid "Select photo"
msgstr ""

#: js/contacts.js:1257 js/contacts.js:1290
msgid "Select type"
msgstr ""

#: js/contacts.js:1305 templates/part.importaddressbook.php:25
msgid "Drop a VCF file to import contacts."
msgstr ""

#: js/contacts.js:1475
msgid "Import done. Success/Failure: "
msgstr ""

#: js/contacts.js:1476
msgid "OK"
msgstr ""

#: js/contacts.js:1494
msgid "Displayname cannot be empty."
msgstr ""

#: js/contacts.js:1634
msgid "Upload too large"
msgstr ""

#: js/contacts.js:1638
msgid "Only image files can be used as profile picture."
msgstr ""

#: js/contacts.js:1638
msgid "Wrong file type"
msgstr ""

#: js/contacts.js:1644
msgid ""
"Your browser doesn't support AJAX upload. Please click on the profile "
"picture to select a photo to upload."
msgstr ""

#: js/loader.js:49
msgid "Result: "
msgstr ""

#: js/loader.js:49
msgid " imported, "
msgstr ""

#: js/loader.js:49
msgid " failed."
msgstr ""

#: lib/app.php:30
msgid "Addressbook not found."
msgstr ""

#: lib/app.php:34
msgid "This is not your addressbook."
msgstr "Ovo nije vaš adresar."

#: lib/app.php:45
msgid "Contact could not be found."
msgstr "Kontakt ne postoji."

#: lib/app.php:101 templates/part.contact.php:109
msgid "Address"
msgstr "Adresa"

#: lib/app.php:102
msgid "Telephone"
msgstr "Telefon"

#: lib/app.php:103 templates/part.contact.php:108
msgid "Email"
msgstr "E-mail"

#: lib/app.php:104 templates/part.contact.php:33 templates/part.contact.php:34
#: templates/part.contact.php:104
msgid "Organization"
msgstr "Organizacija"

#: lib/app.php:116 lib/app.php:123 lib/app.php:133
msgid "Work"
msgstr "Posao"

#: lib/app.php:117 lib/app.php:121 lib/app.php:134
msgid "Home"
msgstr "Kuća"

#: lib/app.php:122
msgid "Mobile"
msgstr "Mobitel"

#: lib/app.php:124
msgid "Text"
msgstr "Tekst"

#: lib/app.php:125
msgid "Voice"
msgstr "Glasovno"

#: lib/app.php:126
=======
#: js/settings.js:68
msgid "Displayname cannot be empty."
msgstr ""

#: lib/app.php:36
msgid "Addressbook not found: "
msgstr ""

#: lib/app.php:52
msgid "This is not your addressbook."
msgstr "Ovo nije vaš adresar."

#: lib/app.php:71
msgid "Contact could not be found."
msgstr "Kontakt ne postoji."

#: lib/app.php:116
msgid "Jabber"
msgstr ""

#: lib/app.php:121
msgid "AIM"
msgstr ""

#: lib/app.php:126
msgid "MSN"
msgstr ""

#: lib/app.php:131
msgid "Twitter"
msgstr ""

#: lib/app.php:136
msgid "GoogleTalk"
msgstr ""

#: lib/app.php:141
msgid "Facebook"
msgstr ""

#: lib/app.php:146
msgid "XMPP"
msgstr ""

#: lib/app.php:151
msgid "ICQ"
msgstr ""

#: lib/app.php:156
msgid "Yahoo"
msgstr ""

#: lib/app.php:161
msgid "Skype"
msgstr ""

#: lib/app.php:166
msgid "QQ"
msgstr ""

#: lib/app.php:171
msgid "GaduGadu"
msgstr ""

#: lib/app.php:194 lib/app.php:202 lib/app.php:213 lib/app.php:266
msgid "Work"
msgstr "Posao"

#: lib/app.php:195 lib/app.php:200 lib/app.php:214
msgid "Home"
msgstr "Kuća"

#: lib/app.php:196 lib/app.php:209 lib/app.php:262 lib/vcard.php:593
msgid "Other"
msgstr ""

#: lib/app.php:201
msgid "Mobile"
msgstr "Mobitel"

#: lib/app.php:203
msgid "Text"
msgstr "Tekst"

#: lib/app.php:204
msgid "Voice"
msgstr "Glasovno"

#: lib/app.php:205
>>>>>>> 46d6fd15
msgid "Message"
msgstr "Poruka"

<<<<<<< HEAD
#: lib/app.php:127
msgid "Fax"
msgstr "Fax"

#: lib/app.php:128
msgid "Video"
msgstr "Video"

#: lib/app.php:129
msgid "Pager"
msgstr "Pager"

#: lib/app.php:135
=======
#: lib/app.php:206
msgid "Fax"
msgstr "Fax"

#: lib/app.php:207
msgid "Video"
msgstr "Video"

#: lib/app.php:208
msgid "Pager"
msgstr "Pager"

#: lib/app.php:215
>>>>>>> 46d6fd15
msgid "Internet"
msgstr "Internet"

#: lib/app.php:252 templates/part.contact.php:45
#: templates/part.contact.php:128
msgid "Birthday"
msgstr "Rođendan"

#: lib/app.php:253
msgid "Business"
msgstr ""

#: lib/app.php:254
msgid "Call"
msgstr ""

#: lib/app.php:255
msgid "Clients"
msgstr ""

#: lib/app.php:256
msgid "Deliverer"
msgstr ""

#: lib/app.php:257
msgid "Holidays"
msgstr ""

#: lib/app.php:258
msgid "Ideas"
msgstr ""

#: lib/app.php:259
msgid "Journey"
msgstr ""

#: lib/app.php:260
msgid "Jubilee"
msgstr ""

#: lib/app.php:261
msgid "Meeting"
msgstr ""

#: lib/app.php:263
msgid "Personal"
msgstr ""

#: lib/app.php:264
msgid "Projects"
msgstr ""

#: lib/app.php:265
msgid "Questions"
msgstr ""

#: lib/hooks.php:102
msgid "{name}'s Birthday"
msgstr "{name} Rođendan"

#: lib/search.php:15
msgid "Contact"
msgstr "Kontakt"
<<<<<<< HEAD
=======

#: lib/vcard.php:408
msgid "You do not have the permissions to edit this contact."
msgstr ""
>>>>>>> 46d6fd15

#: lib/vcard.php:483
msgid "You do not have the permissions to delete this contact."
msgstr ""

#: templates/index.php:14
msgid "Add Contact"
msgstr "Dodaj kontakt"

#: templates/index.php:15 templates/index.php:16 templates/part.import.php:17
msgid "Import"
msgstr "Uvezi"

#: templates/index.php:18
msgid "Settings"
msgstr ""

#: templates/index.php:18 templates/settings.php:9
msgid "Addressbooks"
msgstr "Adresari"
<<<<<<< HEAD
=======

#: templates/index.php:36 templates/part.import.php:24
msgid "Close"
msgstr ""
>>>>>>> 46d6fd15

#: templates/index.php:37
msgid "Keyboard shortcuts"
msgstr ""

<<<<<<< HEAD
#: templates/part.chooseaddressbook.php:16
msgid "New Address Book"
msgstr "Novi adresar"
=======
#: templates/index.php:39
msgid "Navigation"
msgstr ""
>>>>>>> 46d6fd15

#: templates/index.php:42
msgid "Next contact in list"
msgstr ""

<<<<<<< HEAD
#: templates/part.chooseaddressbook.php:22
#: templates/part.chooseaddressbook.rowfields.php:8
msgid "CardDav Link"
msgstr "CardDav poveznica"

#: templates/part.chooseaddressbook.rowfields.php:11
msgid "Download"
msgstr "Preuzimanje"
=======
#: templates/index.php:44
msgid "Previous contact in list"
msgstr ""

#: templates/index.php:46
msgid "Expand/collapse current addressbook"
msgstr ""
>>>>>>> 46d6fd15

#: templates/index.php:48
msgid "Next addressbook"
msgstr ""

#: templates/index.php:50
msgid "Previous addressbook"
msgstr ""

<<<<<<< HEAD
#: templates/part.contact.php:12
msgid "Download contact"
msgstr "Preuzmi kontakt"

#: templates/part.contact.php:13
msgid "Delete contact"
msgstr "Izbriši kontakt"
=======
#: templates/index.php:54
msgid "Actions"
msgstr ""

#: templates/index.php:57
msgid "Refresh contacts list"
msgstr ""
>>>>>>> 46d6fd15

#: templates/index.php:59
msgid "Add new contact"
msgstr ""

#: templates/index.php:61
msgid "Add new addressbook"
msgstr ""

#: templates/index.php:63
msgid "Delete current contact"
msgstr ""

#: templates/part.contact.php:17
msgid "Drop photo to upload"
msgstr "Dovucite fotografiju za slanje"

#: templates/part.contact.php:19
msgid "Delete current photo"
msgstr ""

#: templates/part.contact.php:20
msgid "Edit current photo"
msgstr "Uredi trenutnu sliku"

#: templates/part.contact.php:21
msgid "Upload new photo"
msgstr ""

<<<<<<< HEAD
#: templates/part.contact.php:30
msgid "Edit name details"
msgstr "Uredi detalje imena"

#: templates/part.contact.php:35 templates/part.contact.php:105
msgid "Nickname"
msgstr "Nadimak"
=======
#: templates/part.contact.php:22
msgid "Select photo from ownCloud"
msgstr ""

#: templates/part.contact.php:35
msgid "Format custom, Short name, Full name, Reverse or Reverse with comma"
msgstr ""
>>>>>>> 46d6fd15

#: templates/part.contact.php:36
msgid "Edit name details"
msgstr "Uredi detalje imena"

#: templates/part.contact.php:39 templates/part.contact.php:40
#: templates/part.contact.php:126
msgid "Organization"
msgstr "Organizacija"

#: templates/part.contact.php:40 templates/part.contact.php:42
#: templates/part.contact.php:44 templates/part.contact.php:46
#: templates/part.contact.php:50 templates/settings.php:36
msgid "Delete"
msgstr "Obriši"

#: templates/part.contact.php:41 templates/part.contact.php:127
msgid "Nickname"
msgstr "Nadimak"

#: templates/part.contact.php:42
msgid "Enter nickname"
msgstr "Unesi nadimank"
<<<<<<< HEAD
=======

#: templates/part.contact.php:43 templates/part.contact.php:134
msgid "Web site"
msgstr ""
>>>>>>> 46d6fd15

#: templates/part.contact.php:44
msgid "http://www.somesite.com"
msgstr ""

<<<<<<< HEAD
#: templates/part.contact.php:38
msgid "dd-mm-yyyy"
msgstr "dd-mm-yyyy"
=======
#: templates/part.contact.php:44
msgid "Go to web site"
msgstr ""
>>>>>>> 46d6fd15

#: templates/part.contact.php:46
msgid "dd-mm-yyyy"
msgstr "dd-mm-yyyy"

#: templates/part.contact.php:47 templates/part.contact.php:135
msgid "Groups"
msgstr "Grupe"

#: templates/part.contact.php:49
msgid "Separate groups with commas"
msgstr ""

#: templates/part.contact.php:50
msgid "Edit groups"
msgstr "Uredi grupe"

#: templates/part.contact.php:59 templates/part.contact.php:73
#: templates/part.contact.php:98
msgid "Preferred"
msgstr "Preferirano"

#: templates/part.contact.php:60
msgid "Please specify a valid email address."
msgstr ""

#: templates/part.contact.php:60
msgid "Enter email address"
msgstr "Unesi email adresu"

#: templates/part.contact.php:64
msgid "Mail to address"
msgstr ""

#: templates/part.contact.php:65
msgid "Delete email address"
msgstr ""

#: templates/part.contact.php:75
msgid "Enter phone number"
msgstr "Unesi broj telefona"

#: templates/part.contact.php:79
msgid "Delete phone number"
msgstr ""

<<<<<<< HEAD
#: templates/part.contact.php:84
msgid "View on map"
msgstr "Prikaži na karti"

#: templates/part.contact.php:84
msgid "Edit address details"
msgstr "Uredi detalje adrese"
=======
#: templates/part.contact.php:100
msgid "Instant Messenger"
msgstr ""

#: templates/part.contact.php:101
msgid "Delete IM"
msgstr ""
>>>>>>> 46d6fd15

#: templates/part.contact.php:110
msgid "View on map"
msgstr "Prikaži na karti"

#: templates/part.contact.php:110
msgid "Edit address details"
msgstr "Uredi detalje adrese"

#: templates/part.contact.php:116
msgid "Add notes here."
msgstr "Dodaj bilješke ovdje."

#: templates/part.contact.php:124
msgid "Add field"
msgstr "Dodaj polje"

#: templates/part.contact.php:129
msgid "Phone"
msgstr "Telefon"

<<<<<<< HEAD
#: templates/part.contact.php:110
msgid "Note"
msgstr "Bilješka"
=======
#: templates/part.contact.php:130
msgid "Email"
msgstr "E-mail"
>>>>>>> 46d6fd15

#: templates/part.contact.php:131
msgid "Instant Messaging"
msgstr ""

<<<<<<< HEAD
#: templates/part.contactphoto.php:9
msgid "Edit current photo"
msgstr "Uredi trenutnu sliku"
=======
#: templates/part.contact.php:132
msgid "Address"
msgstr "Adresa"
>>>>>>> 46d6fd15

#: templates/part.contact.php:133
msgid "Note"
msgstr "Bilješka"

#: templates/part.contact.php:138
msgid "Download contact"
msgstr "Preuzmi kontakt"

#: templates/part.contact.php:139
msgid "Delete contact"
msgstr "Izbriši kontakt"

#: templates/part.cropphoto.php:65
msgid "The temporary image has been removed from cache."
msgstr ""

<<<<<<< HEAD
#: templates/part.cropphoto.php:64
msgid "The temporary image has been removed from cache."
msgstr ""

#: templates/part.edit_address_dialog.php:9
=======
#: templates/part.edit_address_dialog.php:6
>>>>>>> 46d6fd15
msgid "Edit address"
msgstr "Uredi adresu"

#: templates/part.edit_address_dialog.php:10
msgid "Type"
msgstr "Tip"

#: templates/part.edit_address_dialog.php:18
#: templates/part.edit_address_dialog.php:21
msgid "PO Box"
msgstr "Poštanski Pretinac"

#: templates/part.edit_address_dialog.php:24
msgid "Street address"
msgstr ""

#: templates/part.edit_address_dialog.php:27
msgid "Street and number"
msgstr ""

#: templates/part.edit_address_dialog.php:30
msgid "Extended"
msgstr "Prošireno"

#: templates/part.edit_address_dialog.php:33
msgid "Apartment number etc."
msgstr ""

#: templates/part.edit_address_dialog.php:36
#: templates/part.edit_address_dialog.php:39
msgid "City"
msgstr "Grad"

#: templates/part.edit_address_dialog.php:42
msgid "Region"
msgstr "Regija"

#: templates/part.edit_address_dialog.php:45
msgid "E.g. state or province"
msgstr ""

#: templates/part.edit_address_dialog.php:48
msgid "Zipcode"
msgstr "Poštanski broj"

<<<<<<< HEAD
#: templates/part.edit_address_dialog.php:59
#: templates/part.edit_address_dialog.php:62
msgid "Country"
msgstr "Država"

#: templates/part.edit_categories_dialog.php:4
msgid "Edit categories"
msgstr "Uredi kategorije"

#: templates/part.edit_categories_dialog.php:14
msgid "Add"
msgstr "Dodaj"
=======
#: templates/part.edit_address_dialog.php:51
msgid "Postal code"
msgstr ""

#: templates/part.edit_address_dialog.php:54
#: templates/part.edit_address_dialog.php:57
msgid "Country"
msgstr "Država"
>>>>>>> 46d6fd15

#: templates/part.edit_name_dialog.php:16
msgid "Addressbook"
msgstr "Adresar"

#: templates/part.edit_name_dialog.php:23
msgid "Hon. prefixes"
msgstr ""

#: templates/part.edit_name_dialog.php:27
msgid "Miss"
msgstr ""

#: templates/part.edit_name_dialog.php:28
msgid "Ms"
msgstr ""

#: templates/part.edit_name_dialog.php:29
msgid "Mr"
msgstr ""

#: templates/part.edit_name_dialog.php:30
msgid "Sir"
msgstr ""

#: templates/part.edit_name_dialog.php:31
msgid "Mrs"
msgstr ""

#: templates/part.edit_name_dialog.php:32
msgid "Dr"
msgstr ""

#: templates/part.edit_name_dialog.php:35
msgid "Given name"
msgstr ""

#: templates/part.edit_name_dialog.php:37
msgid "Additional names"
msgstr ""

#: templates/part.edit_name_dialog.php:39
msgid "Family name"
msgstr ""

#: templates/part.edit_name_dialog.php:41
msgid "Hon. suffixes"
msgstr ""

#: templates/part.edit_name_dialog.php:45
msgid "J.D."
msgstr ""

#: templates/part.edit_name_dialog.php:46
msgid "M.D."
msgstr ""

#: templates/part.edit_name_dialog.php:47
msgid "D.O."
msgstr ""

#: templates/part.edit_name_dialog.php:48
msgid "D.C."
msgstr ""

#: templates/part.edit_name_dialog.php:49
msgid "Ph.D."
msgstr ""

#: templates/part.edit_name_dialog.php:50
msgid "Esq."
msgstr ""

#: templates/part.edit_name_dialog.php:51
msgid "Jr."
msgstr ""

#: templates/part.edit_name_dialog.php:52
msgid "Sn."
msgstr ""

<<<<<<< HEAD
#: templates/part.editaddressbook.php:9
msgid "New Addressbook"
msgstr "Novi adresar"

#: templates/part.editaddressbook.php:9
msgid "Edit Addressbook"
msgstr "Uredi adresar"

#: templates/part.editaddressbook.php:12
msgid "Displayname"
msgstr ""

#: templates/part.editaddressbook.php:23
msgid "Active"
msgstr ""

#: templates/part.editaddressbook.php:29
msgid "Save"
msgstr "Spremi"

#: templates/part.editaddressbook.php:29
msgid "Submit"
msgstr "Pošalji"

#: templates/part.editaddressbook.php:30
#: templates/part.importaddressbook.php:34
msgid "Cancel"
msgstr "Prekini"

=======
>>>>>>> 46d6fd15
#: templates/part.import.php:1
msgid "Import a contacts file"
msgstr ""

#: templates/part.import.php:6
msgid "Please choose the addressbook"
msgstr ""

#: templates/part.import.php:10
msgid "create a new addressbook"
msgstr ""

#: templates/part.import.php:15
msgid "Name of new addressbook"
msgstr ""

<<<<<<< HEAD
#: templates/part.import.php:17
msgid "Import"
msgstr "Uvezi"

=======
>>>>>>> 46d6fd15
#: templates/part.import.php:20
msgid "Importing contacts"
msgstr ""

<<<<<<< HEAD
#: templates/part.import.php:24
msgid "Close"
msgstr ""

#: templates/part.importaddressbook.php:12
msgid ""
"Currently this import function doesn't work while encryption is enabled.<br "
"/>Please upload your VCF file with the file manager and click on it to "
"import."
msgstr ""

#: templates/part.importaddressbook.php:16
msgid "Select address book to import to:"
msgstr ""

#: templates/part.importaddressbook.php:26
msgid "Select from HD"
=======
#: templates/part.no_contacts.php:3
msgid "You have no contacts in your addressbook."
msgstr ""

#: templates/part.no_contacts.php:5
msgid "Add contact"
msgstr ""

#: templates/part.selectaddressbook.php:1
msgid "Select Address Books"
msgstr ""

#: templates/part.selectaddressbook.php:27
msgid "Enter name"
msgstr ""

#: templates/part.selectaddressbook.php:29
msgid "Enter description"
msgstr ""

#: templates/settings.php:3
msgid "CardDAV syncing addresses"
>>>>>>> 46d6fd15
msgstr ""

#: templates/settings.php:3
msgid "more info"
msgstr ""

#: templates/settings.php:5
msgid "Primary address (Kontact et al)"
msgstr ""

#: templates/settings.php:7
msgid "iOS/OS X"
msgstr ""

#: templates/settings.php:20
msgid "Show CardDav link"
msgstr ""

#: templates/settings.php:23
msgid "Show read-only VCF link"
msgstr ""

#: templates/settings.php:26
msgid "Share"
msgstr ""

#: templates/settings.php:29
msgid "Download"
msgstr "Preuzimanje"

#: templates/settings.php:33
msgid "Edit"
msgstr "Uredi"

#: templates/settings.php:43
msgid "New Address Book"
msgstr "Novi adresar"

#: templates/settings.php:44
msgid "Name"
msgstr ""

#: templates/settings.php:45
msgid "Description"
msgstr ""

#: templates/settings.php:46
msgid "Save"
msgstr "Spremi"

#: templates/settings.php:47
msgid "Cancel"
msgstr "Prekini"

#: templates/settings.php:52
msgid "More..."
msgstr ""<|MERGE_RESOLUTION|>--- conflicted
+++ resolved
@@ -3,27 +3,16 @@
 # This file is distributed under the same license as the PACKAGE package.
 # 
 # Translators:
-<<<<<<< HEAD
-# Davor Kustec <dkustec@gmail.com>, 2011.
-=======
 # Davor Kustec <dkustec@gmail.com>, 2011, 2012.
->>>>>>> 46d6fd15
 # Domagoj Delimar <transifex.net@domdelimar.com>, 2012.
 msgid ""
 msgstr ""
 "Project-Id-Version: ownCloud\n"
 "Report-Msgid-Bugs-To: http://bugs.owncloud.org/\n"
-<<<<<<< HEAD
-"POT-Creation-Date: 2012-06-06 00:12+0200\n"
-"PO-Revision-Date: 2012-06-05 22:14+0000\n"
-"Last-Translator: icewind <icewind1991@gmail.com>\n"
-"Language-Team: Croatian (http://www.transifex.net/projects/p/owncloud/language/hr/)\n"
-=======
 "POT-Creation-Date: 2012-08-24 02:02+0200\n"
 "PO-Revision-Date: 2012-08-24 00:03+0000\n"
 "Last-Translator: I Robot <thomas.mueller@tmit.eu>\n"
 "Language-Team: Croatian (http://www.transifex.com/projects/p/owncloud/language/hr/)\n"
->>>>>>> 46d6fd15
 "MIME-Version: 1.0\n"
 "Content-Type: text/plain; charset=UTF-8\n"
 "Content-Transfer-Encoding: 8bit\n"
@@ -227,23 +216,6 @@
 msgid "No file was uploaded. Unknown error"
 msgstr ""
 
-<<<<<<< HEAD
-#: ajax/currentphoto.php:34 ajax/oc_photo.php:37 ajax/uploadphoto.php:41
-#: ajax/uploadphoto.php:68
-msgid "No contact ID was submitted."
-msgstr ""
-
-#: ajax/currentphoto.php:40
-msgid "Error reading contact photo."
-msgstr ""
-
-#: ajax/currentphoto.php:52
-msgid "Error saving temporary file."
-msgstr ""
-
-#: ajax/currentphoto.php:55
-msgid "The loading photo is not valid."
-=======
 #: appinfo/app.php:21
 msgid "Contacts"
 msgstr "Kontakti"
@@ -272,7 +244,6 @@
 
 #: js/contacts.js:424
 msgid "You do not have permission to add contacts to "
->>>>>>> 46d6fd15
 msgstr ""
 
 #: js/contacts.js:425
@@ -297,53 +268,12 @@
 "bugs.owncloud.org"
 msgstr ""
 
-<<<<<<< HEAD
-#: ajax/oc_photo.php:41
-msgid "No photo path was submitted."
-msgstr ""
-
-#: ajax/oc_photo.php:48
-msgid "File doesn't exist:"
-msgstr "Datoteka ne postoji:"
-
-#: ajax/oc_photo.php:54 ajax/oc_photo.php:57
-msgid "Error loading image."
-msgstr ""
-
-#: ajax/savecrop.php:68
-msgid "Error getting contact object."
-msgstr ""
-
-#: ajax/savecrop.php:75
-msgid "Error getting PHOTO property."
-msgstr ""
-
-#: ajax/savecrop.php:88
-msgid "Error saving contact."
-msgstr ""
-
-#: ajax/savecrop.php:98
-msgid "Error resizing image"
-msgstr ""
-
-#: ajax/savecrop.php:101
-msgid "Error cropping image"
-msgstr ""
-
-#: ajax/savecrop.php:104
-msgid "Error creating temporary image"
-msgstr ""
-
-#: ajax/savecrop.php:107
-msgid "Error finding image: "
-=======
 #: js/contacts.js:958
 msgid "Edit name"
 msgstr ""
 
 #: js/contacts.js:1250
 msgid "No files selected for upload."
->>>>>>> 46d6fd15
 msgstr ""
 
 #: js/contacts.js:1258
@@ -367,13 +297,8 @@
 "them to be deleted."
 msgstr ""
 
-<<<<<<< HEAD
-#: ajax/saveproperty.php:150
-msgid "Error updating contact property."
-=======
 #: js/contacts.js:1649
 msgid "Do you want to merge these address books?"
->>>>>>> 46d6fd15
 msgstr ""
 
 #: js/loader.js:49
@@ -388,215 +313,6 @@
 msgid " failed."
 msgstr ""
 
-<<<<<<< HEAD
-#: ajax/uploadimport.php:59 ajax/uploadphoto.php:77
-msgid "There is no error, the file uploaded with success"
-msgstr ""
-
-#: ajax/uploadimport.php:60 ajax/uploadphoto.php:78
-msgid "The uploaded file exceeds the upload_max_filesize directive in php.ini"
-msgstr ""
-
-#: ajax/uploadimport.php:61 ajax/uploadphoto.php:79
-msgid ""
-"The uploaded file exceeds the MAX_FILE_SIZE directive that was specified in "
-"the HTML form"
-msgstr ""
-
-#: ajax/uploadimport.php:62 ajax/uploadphoto.php:80
-msgid "The uploaded file was only partially uploaded"
-msgstr ""
-
-#: ajax/uploadimport.php:63 ajax/uploadphoto.php:81
-msgid "No file was uploaded"
-msgstr ""
-
-#: ajax/uploadimport.php:64 ajax/uploadphoto.php:82
-msgid "Missing a temporary folder"
-msgstr ""
-
-#: ajax/uploadphoto.php:59 ajax/uploadphoto.php:102
-msgid "Couldn't save temporary image: "
-msgstr ""
-
-#: ajax/uploadphoto.php:62 ajax/uploadphoto.php:105
-msgid "Couldn't load temporary image: "
-msgstr ""
-
-#: ajax/uploadphoto.php:71
-msgid "No file was uploaded. Unknown error"
-msgstr ""
-
-#: appinfo/app.php:17 templates/settings.php:3
-msgid "Contacts"
-msgstr "Kontakti"
-
-#: js/contacts.js:24
-msgid "Sorry, this functionality has not been implemented yet"
-msgstr ""
-
-#: js/contacts.js:24
-msgid "Not implemented"
-msgstr ""
-
-#: js/contacts.js:29
-msgid "Couldn't get a valid address."
-msgstr ""
-
-#: js/contacts.js:29 js/contacts.js:334 js/contacts.js:341 js/contacts.js:355
-#: js/contacts.js:393 js/contacts.js:399 js/contacts.js:565 js/contacts.js:605
-#: js/contacts.js:631 js/contacts.js:668 js/contacts.js:747 js/contacts.js:753
-#: js/contacts.js:765 js/contacts.js:799 js/contacts.js:1056
-#: js/contacts.js:1064 js/contacts.js:1073 js/contacts.js:1130
-#: js/contacts.js:1146 js/contacts.js:1161 js/contacts.js:1173
-#: js/contacts.js:1196 js/contacts.js:1449 js/contacts.js:1457
-#: js/contacts.js:1483 js/contacts.js:1494 js/contacts.js:1509
-#: js/contacts.js:1526 js/contacts.js:1596 js/contacts.js:1644
-#: js/contacts.js:1654 js/contacts.js:1657
-msgid "Error"
-msgstr ""
-
-#: js/contacts.js:364
-msgid "Are you sure you want to delete this contact?"
-msgstr ""
-
-#: js/contacts.js:364
-msgid "Warning"
-msgstr ""
-
-#: js/contacts.js:605
-msgid "This property has to be non-empty."
-msgstr ""
-
-#: js/contacts.js:631
-msgid "Couldn't serialize elements."
-msgstr ""
-
-#: js/contacts.js:747 js/contacts.js:765
-msgid ""
-"'deleteProperty' called without type argument. Please report at "
-"bugs.owncloud.org"
-msgstr ""
-
-#: js/contacts.js:781
-msgid "Edit name"
-msgstr ""
-
-#: js/contacts.js:1056
-msgid "No files selected for upload."
-msgstr ""
-
-#: js/contacts.js:1064 js/contacts.js:1449 js/contacts.js:1634
-msgid ""
-"The file you are trying to upload exceed the maximum size for file uploads "
-"on this server."
-msgstr ""
-
-#: js/contacts.js:1119
-msgid "Select photo"
-msgstr ""
-
-#: js/contacts.js:1257 js/contacts.js:1290
-msgid "Select type"
-msgstr ""
-
-#: js/contacts.js:1305 templates/part.importaddressbook.php:25
-msgid "Drop a VCF file to import contacts."
-msgstr ""
-
-#: js/contacts.js:1475
-msgid "Import done. Success/Failure: "
-msgstr ""
-
-#: js/contacts.js:1476
-msgid "OK"
-msgstr ""
-
-#: js/contacts.js:1494
-msgid "Displayname cannot be empty."
-msgstr ""
-
-#: js/contacts.js:1634
-msgid "Upload too large"
-msgstr ""
-
-#: js/contacts.js:1638
-msgid "Only image files can be used as profile picture."
-msgstr ""
-
-#: js/contacts.js:1638
-msgid "Wrong file type"
-msgstr ""
-
-#: js/contacts.js:1644
-msgid ""
-"Your browser doesn't support AJAX upload. Please click on the profile "
-"picture to select a photo to upload."
-msgstr ""
-
-#: js/loader.js:49
-msgid "Result: "
-msgstr ""
-
-#: js/loader.js:49
-msgid " imported, "
-msgstr ""
-
-#: js/loader.js:49
-msgid " failed."
-msgstr ""
-
-#: lib/app.php:30
-msgid "Addressbook not found."
-msgstr ""
-
-#: lib/app.php:34
-msgid "This is not your addressbook."
-msgstr "Ovo nije vaš adresar."
-
-#: lib/app.php:45
-msgid "Contact could not be found."
-msgstr "Kontakt ne postoji."
-
-#: lib/app.php:101 templates/part.contact.php:109
-msgid "Address"
-msgstr "Adresa"
-
-#: lib/app.php:102
-msgid "Telephone"
-msgstr "Telefon"
-
-#: lib/app.php:103 templates/part.contact.php:108
-msgid "Email"
-msgstr "E-mail"
-
-#: lib/app.php:104 templates/part.contact.php:33 templates/part.contact.php:34
-#: templates/part.contact.php:104
-msgid "Organization"
-msgstr "Organizacija"
-
-#: lib/app.php:116 lib/app.php:123 lib/app.php:133
-msgid "Work"
-msgstr "Posao"
-
-#: lib/app.php:117 lib/app.php:121 lib/app.php:134
-msgid "Home"
-msgstr "Kuća"
-
-#: lib/app.php:122
-msgid "Mobile"
-msgstr "Mobitel"
-
-#: lib/app.php:124
-msgid "Text"
-msgstr "Tekst"
-
-#: lib/app.php:125
-msgid "Voice"
-msgstr "Glasovno"
-
-#: lib/app.php:126
-=======
 #: js/settings.js:68
 msgid "Displayname cannot be empty."
 msgstr ""
@@ -686,25 +402,9 @@
 msgstr "Glasovno"
 
 #: lib/app.php:205
->>>>>>> 46d6fd15
 msgid "Message"
 msgstr "Poruka"
 
-<<<<<<< HEAD
-#: lib/app.php:127
-msgid "Fax"
-msgstr "Fax"
-
-#: lib/app.php:128
-msgid "Video"
-msgstr "Video"
-
-#: lib/app.php:129
-msgid "Pager"
-msgstr "Pager"
-
-#: lib/app.php:135
-=======
 #: lib/app.php:206
 msgid "Fax"
 msgstr "Fax"
@@ -718,7 +418,6 @@
 msgstr "Pager"
 
 #: lib/app.php:215
->>>>>>> 46d6fd15
 msgid "Internet"
 msgstr "Internet"
 
@@ -782,13 +481,10 @@
 #: lib/search.php:15
 msgid "Contact"
 msgstr "Kontakt"
-<<<<<<< HEAD
-=======
 
 #: lib/vcard.php:408
 msgid "You do not have the permissions to edit this contact."
 msgstr ""
->>>>>>> 46d6fd15
 
 #: lib/vcard.php:483
 msgid "You do not have the permissions to delete this contact."
@@ -809,42 +505,23 @@
 #: templates/index.php:18 templates/settings.php:9
 msgid "Addressbooks"
 msgstr "Adresari"
-<<<<<<< HEAD
-=======
 
 #: templates/index.php:36 templates/part.import.php:24
 msgid "Close"
 msgstr ""
->>>>>>> 46d6fd15
 
 #: templates/index.php:37
 msgid "Keyboard shortcuts"
 msgstr ""
 
-<<<<<<< HEAD
-#: templates/part.chooseaddressbook.php:16
-msgid "New Address Book"
-msgstr "Novi adresar"
-=======
 #: templates/index.php:39
 msgid "Navigation"
 msgstr ""
->>>>>>> 46d6fd15
 
 #: templates/index.php:42
 msgid "Next contact in list"
 msgstr ""
 
-<<<<<<< HEAD
-#: templates/part.chooseaddressbook.php:22
-#: templates/part.chooseaddressbook.rowfields.php:8
-msgid "CardDav Link"
-msgstr "CardDav poveznica"
-
-#: templates/part.chooseaddressbook.rowfields.php:11
-msgid "Download"
-msgstr "Preuzimanje"
-=======
 #: templates/index.php:44
 msgid "Previous contact in list"
 msgstr ""
@@ -852,7 +529,6 @@
 #: templates/index.php:46
 msgid "Expand/collapse current addressbook"
 msgstr ""
->>>>>>> 46d6fd15
 
 #: templates/index.php:48
 msgid "Next addressbook"
@@ -862,15 +538,6 @@
 msgid "Previous addressbook"
 msgstr ""
 
-<<<<<<< HEAD
-#: templates/part.contact.php:12
-msgid "Download contact"
-msgstr "Preuzmi kontakt"
-
-#: templates/part.contact.php:13
-msgid "Delete contact"
-msgstr "Izbriši kontakt"
-=======
 #: templates/index.php:54
 msgid "Actions"
 msgstr ""
@@ -878,7 +545,6 @@
 #: templates/index.php:57
 msgid "Refresh contacts list"
 msgstr ""
->>>>>>> 46d6fd15
 
 #: templates/index.php:59
 msgid "Add new contact"
@@ -908,15 +574,6 @@
 msgid "Upload new photo"
 msgstr ""
 
-<<<<<<< HEAD
-#: templates/part.contact.php:30
-msgid "Edit name details"
-msgstr "Uredi detalje imena"
-
-#: templates/part.contact.php:35 templates/part.contact.php:105
-msgid "Nickname"
-msgstr "Nadimak"
-=======
 #: templates/part.contact.php:22
 msgid "Select photo from ownCloud"
 msgstr ""
@@ -924,7 +581,6 @@
 #: templates/part.contact.php:35
 msgid "Format custom, Short name, Full name, Reverse or Reverse with comma"
 msgstr ""
->>>>>>> 46d6fd15
 
 #: templates/part.contact.php:36
 msgid "Edit name details"
@@ -948,27 +604,18 @@
 #: templates/part.contact.php:42
 msgid "Enter nickname"
 msgstr "Unesi nadimank"
-<<<<<<< HEAD
-=======
 
 #: templates/part.contact.php:43 templates/part.contact.php:134
 msgid "Web site"
 msgstr ""
->>>>>>> 46d6fd15
 
 #: templates/part.contact.php:44
 msgid "http://www.somesite.com"
 msgstr ""
 
-<<<<<<< HEAD
-#: templates/part.contact.php:38
-msgid "dd-mm-yyyy"
-msgstr "dd-mm-yyyy"
-=======
 #: templates/part.contact.php:44
 msgid "Go to web site"
 msgstr ""
->>>>>>> 46d6fd15
 
 #: templates/part.contact.php:46
 msgid "dd-mm-yyyy"
@@ -1015,15 +662,6 @@
 msgid "Delete phone number"
 msgstr ""
 
-<<<<<<< HEAD
-#: templates/part.contact.php:84
-msgid "View on map"
-msgstr "Prikaži na karti"
-
-#: templates/part.contact.php:84
-msgid "Edit address details"
-msgstr "Uredi detalje adrese"
-=======
 #: templates/part.contact.php:100
 msgid "Instant Messenger"
 msgstr ""
@@ -1031,7 +669,6 @@
 #: templates/part.contact.php:101
 msgid "Delete IM"
 msgstr ""
->>>>>>> 46d6fd15
 
 #: templates/part.contact.php:110
 msgid "View on map"
@@ -1053,29 +690,17 @@
 msgid "Phone"
 msgstr "Telefon"
 
-<<<<<<< HEAD
-#: templates/part.contact.php:110
-msgid "Note"
-msgstr "Bilješka"
-=======
 #: templates/part.contact.php:130
 msgid "Email"
 msgstr "E-mail"
->>>>>>> 46d6fd15
 
 #: templates/part.contact.php:131
 msgid "Instant Messaging"
 msgstr ""
 
-<<<<<<< HEAD
-#: templates/part.contactphoto.php:9
-msgid "Edit current photo"
-msgstr "Uredi trenutnu sliku"
-=======
 #: templates/part.contact.php:132
 msgid "Address"
 msgstr "Adresa"
->>>>>>> 46d6fd15
 
 #: templates/part.contact.php:133
 msgid "Note"
@@ -1093,15 +718,7 @@
 msgid "The temporary image has been removed from cache."
 msgstr ""
 
-<<<<<<< HEAD
-#: templates/part.cropphoto.php:64
-msgid "The temporary image has been removed from cache."
-msgstr ""
-
-#: templates/part.edit_address_dialog.php:9
-=======
 #: templates/part.edit_address_dialog.php:6
->>>>>>> 46d6fd15
 msgid "Edit address"
 msgstr "Uredi adresu"
 
@@ -1147,20 +764,6 @@
 msgid "Zipcode"
 msgstr "Poštanski broj"
 
-<<<<<<< HEAD
-#: templates/part.edit_address_dialog.php:59
-#: templates/part.edit_address_dialog.php:62
-msgid "Country"
-msgstr "Država"
-
-#: templates/part.edit_categories_dialog.php:4
-msgid "Edit categories"
-msgstr "Uredi kategorije"
-
-#: templates/part.edit_categories_dialog.php:14
-msgid "Add"
-msgstr "Dodaj"
-=======
 #: templates/part.edit_address_dialog.php:51
 msgid "Postal code"
 msgstr ""
@@ -1169,7 +772,6 @@
 #: templates/part.edit_address_dialog.php:57
 msgid "Country"
 msgstr "Država"
->>>>>>> 46d6fd15
 
 #: templates/part.edit_name_dialog.php:16
 msgid "Addressbook"
@@ -1251,38 +853,6 @@
 msgid "Sn."
 msgstr ""
 
-<<<<<<< HEAD
-#: templates/part.editaddressbook.php:9
-msgid "New Addressbook"
-msgstr "Novi adresar"
-
-#: templates/part.editaddressbook.php:9
-msgid "Edit Addressbook"
-msgstr "Uredi adresar"
-
-#: templates/part.editaddressbook.php:12
-msgid "Displayname"
-msgstr ""
-
-#: templates/part.editaddressbook.php:23
-msgid "Active"
-msgstr ""
-
-#: templates/part.editaddressbook.php:29
-msgid "Save"
-msgstr "Spremi"
-
-#: templates/part.editaddressbook.php:29
-msgid "Submit"
-msgstr "Pošalji"
-
-#: templates/part.editaddressbook.php:30
-#: templates/part.importaddressbook.php:34
-msgid "Cancel"
-msgstr "Prekini"
-
-=======
->>>>>>> 46d6fd15
 #: templates/part.import.php:1
 msgid "Import a contacts file"
 msgstr ""
@@ -1299,36 +869,10 @@
 msgid "Name of new addressbook"
 msgstr ""
 
-<<<<<<< HEAD
-#: templates/part.import.php:17
-msgid "Import"
-msgstr "Uvezi"
-
-=======
->>>>>>> 46d6fd15
 #: templates/part.import.php:20
 msgid "Importing contacts"
 msgstr ""
 
-<<<<<<< HEAD
-#: templates/part.import.php:24
-msgid "Close"
-msgstr ""
-
-#: templates/part.importaddressbook.php:12
-msgid ""
-"Currently this import function doesn't work while encryption is enabled.<br "
-"/>Please upload your VCF file with the file manager and click on it to "
-"import."
-msgstr ""
-
-#: templates/part.importaddressbook.php:16
-msgid "Select address book to import to:"
-msgstr ""
-
-#: templates/part.importaddressbook.php:26
-msgid "Select from HD"
-=======
 #: templates/part.no_contacts.php:3
 msgid "You have no contacts in your addressbook."
 msgstr ""
@@ -1351,7 +895,6 @@
 
 #: templates/settings.php:3
 msgid "CardDAV syncing addresses"
->>>>>>> 46d6fd15
 msgstr ""
 
 #: templates/settings.php:3
