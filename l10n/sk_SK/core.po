--- conflicted
+++ resolved
@@ -6,19 +6,14 @@
 #   <intense.feel@gmail.com>, 2011, 2012.
 #   <martin.babik@gmail.com>, 2012.
 # Roman Priesol <roman@priesol.net>, 2012.
+#   <zatroch.martin@gmail.com>, 2012.
 msgid ""
 msgstr ""
 "Project-Id-Version: ownCloud\n"
 "Report-Msgid-Bugs-To: http://bugs.owncloud.org/\n"
-<<<<<<< HEAD
-"POT-Creation-Date: 2012-10-16 02:04+0200\n"
-"PO-Revision-Date: 2012-10-16 00:05+0000\n"
-"Last-Translator: I Robot <thomas.mueller@tmit.eu>\n"
-=======
-"POT-Creation-Date: 2012-11-16 00:02+0100\n"
-"PO-Revision-Date: 2012-11-14 23:13+0000\n"
-"Last-Translator: I Robot <owncloud-bot@tmit.eu>\n"
->>>>>>> d1c0f2a7
+"POT-Creation-Date: 2012-12-02 00:02+0100\n"
+"PO-Revision-Date: 2012-12-01 16:24+0000\n"
+"Last-Translator: martin <zatroch.martin@gmail.com>\n"
 "Language-Team: Slovak (Slovakia) (http://www.transifex.com/projects/p/owncloud/language/sk_SK/)\n"
 "MIME-Version: 1.0\n"
 "Content-Type: text/plain; charset=UTF-8\n"
@@ -28,7 +23,7 @@
 
 #: ajax/vcategories/add.php:26 ajax/vcategories/edit.php:25
 msgid "Category type not provided."
-msgstr ""
+msgstr "Neposkytnutý kategorický typ."
 
 #: ajax/vcategories/add.php:30
 msgid "No category to add?"
@@ -38,79 +33,22 @@
 msgid "This category already exists: "
 msgstr "Táto kategória už existuje:"
 
-<<<<<<< HEAD
-#: js/js.js:238 templates/layout.user.php:49 templates/layout.user.php:50
-msgid "Settings"
-msgstr "Nastavenia"
-
-#: js/js.js:670
-msgid "January"
-msgstr "Január"
-
-#: js/js.js:670
-msgid "February"
-msgstr "Február"
-
-#: js/js.js:670
-msgid "March"
-msgstr "Marec"
-
-#: js/js.js:670
-msgid "April"
-msgstr "Apríl"
-
-#: js/js.js:670
-msgid "May"
-msgstr "Máj"
-
-#: js/js.js:670
-msgid "June"
-msgstr "Jún"
-
-#: js/js.js:671
-msgid "July"
-msgstr "Júl"
-
-#: js/js.js:671
-msgid "August"
-msgstr "August"
-
-#: js/js.js:671
-msgid "September"
-msgstr "September"
-
-#: js/js.js:671
-msgid "October"
-msgstr "Október"
-
-#: js/js.js:671
-msgid "November"
-msgstr "November"
-
-#: js/js.js:671
-msgid "December"
-msgstr "December"
-
-#: js/oc-dialogs.js:123
-msgid "Choose"
-msgstr "Výber"
-=======
 #: ajax/vcategories/addToFavorites.php:26 ajax/vcategories/delete.php:27
 #: ajax/vcategories/favorites.php:24
 #: ajax/vcategories/removeFromFavorites.php:26
 msgid "Object type not provided."
-msgstr ""
+msgstr "Neposkytnutý typ objektu."
 
 #: ajax/vcategories/addToFavorites.php:30
 #: ajax/vcategories/removeFromFavorites.php:30
 #, php-format
 msgid "%s ID not provided."
-msgstr ""
+msgstr "%s ID neposkytnuté."
 
 #: ajax/vcategories/addToFavorites.php:35
 #, php-format
 msgid "Error adding %s to favorites."
-msgstr ""
+msgstr "Chyba pri pridávaní %s do obľúbených položiek."
 
 #: ajax/vcategories/delete.php:35 js/oc-vcategories.js:136
 msgid "No categories selected for deletion."
@@ -119,62 +57,61 @@
 #: ajax/vcategories/removeFromFavorites.php:35
 #, php-format
 msgid "Error removing %s from favorites."
-msgstr ""
-
-#: js/js.js:243 templates/layout.user.php:59 templates/layout.user.php:60
+msgstr "Chyba pri odstraňovaní %s z obľúbených položiek."
+
+#: js/js.js:259 templates/layout.user.php:60 templates/layout.user.php:61
 msgid "Settings"
 msgstr "Nastavenia"
 
-#: js/js.js:688
+#: js/js.js:704
 msgid "seconds ago"
 msgstr "pred sekundami"
 
-#: js/js.js:689
+#: js/js.js:705
 msgid "1 minute ago"
 msgstr "pred minútou"
 
-#: js/js.js:690
+#: js/js.js:706
 msgid "{minutes} minutes ago"
 msgstr "pred {minutes} minútami"
 
-#: js/js.js:691
+#: js/js.js:707
 msgid "1 hour ago"
-msgstr ""
-
-#: js/js.js:692
+msgstr "Pred 1 hodinou."
+
+#: js/js.js:708
 msgid "{hours} hours ago"
-msgstr ""
-
-#: js/js.js:693
+msgstr "Pred {hours} hodinami."
+
+#: js/js.js:709
 msgid "today"
 msgstr "dnes"
 
-#: js/js.js:694
+#: js/js.js:710
 msgid "yesterday"
 msgstr "včera"
 
-#: js/js.js:695
+#: js/js.js:711
 msgid "{days} days ago"
 msgstr "pred {days} dňami"
 
-#: js/js.js:696
+#: js/js.js:712
 msgid "last month"
 msgstr "minulý mesiac"
 
-#: js/js.js:697
+#: js/js.js:713
 msgid "{months} months ago"
-msgstr ""
->>>>>>> d1c0f2a7
-
-#: js/js.js:698
+msgstr "Pred {months} mesiacmi."
+
+#: js/js.js:714
 msgid "months ago"
 msgstr "pred mesiacmi"
 
-#: js/js.js:699
+#: js/js.js:715
 msgid "last year"
 msgstr "minulý rok"
 
-#: js/js.js:700
+#: js/js.js:716
 msgid "years ago"
 msgstr "pred rokmi"
 
@@ -198,145 +135,24 @@
 msgid "Ok"
 msgstr "Ok"
 
-<<<<<<< HEAD
-#: js/oc-vcategories.js:68
-msgid "No categories selected for deletion."
-msgstr "Neboli vybrané žiadne kategórie pre odstránenie."
-
-#: js/oc-vcategories.js:68 js/share.js:114 js/share.js:121 js/share.js:497
-#: js/share.js:509
-msgid "Error"
-msgstr "Chyba"
-
-#: js/share.js:103
-msgid "Error while sharing"
-msgstr "Chyba počas zdieľania"
-
-#: js/share.js:114
-msgid "Error while unsharing"
-msgstr "Chyba počas ukončenia zdieľania"
-
-#: js/share.js:121
-msgid "Error while changing permissions"
-msgstr "Chyba počas zmeny oprávnení"
-
-#: js/share.js:130
-msgid "Shared with you and the group"
-msgstr "Zdieľané s vami a so skupinou"
-
-#: js/share.js:130
-msgid "by"
-msgstr "od"
-
-#: js/share.js:132
-msgid "Shared with you by"
-msgstr "Zdieľané s vami od"
-
-#: js/share.js:137
-msgid "Share with"
-msgstr "Zdieľať s"
-
-#: js/share.js:142
-msgid "Share with link"
-msgstr "Zdieľať cez odkaz"
-
-#: js/share.js:143
-msgid "Password protect"
-msgstr "Chrániť heslom"
-
-#: js/share.js:147 templates/installation.php:42 templates/login.php:24
-#: templates/verify.php:13
-msgid "Password"
-msgstr "Heslo"
-
-#: js/share.js:152
-msgid "Set expiration date"
-msgstr "Nastaviť dátum expirácie"
-
-#: js/share.js:153
-msgid "Expiration date"
-msgstr "Dátum expirácie"
-
-#: js/share.js:185
-msgid "Share via email:"
-msgstr "Zdieľať cez e-mail:"
-
-#: js/share.js:187
-msgid "No people found"
-msgstr "Užívateľ nenájdený"
-
-#: js/share.js:214
-msgid "Resharing is not allowed"
-msgstr ""
-
-#: js/share.js:250
-msgid "Shared in"
-msgstr ""
-
-#: js/share.js:250
-msgid "with"
-msgstr "s"
-
-#: js/share.js:271
-msgid "Unshare"
-msgstr "Zrušiť zdieľanie"
-
-#: js/share.js:283
-msgid "can edit"
-msgstr ""
-
-#: js/share.js:285
-msgid "access control"
-msgstr "riadenie prístupu"
-
-#: js/share.js:288
-msgid "create"
-msgstr "vytvoriť"
-
-#: js/share.js:291
-msgid "update"
-msgstr ""
-
-#: js/share.js:294
-msgid "delete"
-msgstr "zmazať"
-
-#: js/share.js:297
-msgid "share"
-msgstr "zdieľať"
-
-#: js/share.js:322 js/share.js:484
-msgid "Password protected"
-msgstr "Chránené heslom"
-
-#: js/share.js:497
-msgid "Error unsetting expiration date"
-msgstr ""
-
-#: js/share.js:509
-msgid "Error setting expiration date"
-msgstr ""
-
-#: lostpassword/index.php:26
-=======
 #: js/oc-vcategories.js:5 js/oc-vcategories.js:85 js/oc-vcategories.js:102
 #: js/oc-vcategories.js:117 js/oc-vcategories.js:132 js/oc-vcategories.js:162
 msgid "The object type is not specified."
-msgstr ""
+msgstr "Nešpecifikovaný typ objektu."
 
 #: js/oc-vcategories.js:95 js/oc-vcategories.js:125 js/oc-vcategories.js:136
-#: js/oc-vcategories.js:195 js/share.js:135 js/share.js:142 js/share.js:525
-#: js/share.js:537
+#: js/oc-vcategories.js:195 js/share.js:135 js/share.js:142 js/share.js:533
+#: js/share.js:545
 msgid "Error"
 msgstr "Chyba"
 
 #: js/oc-vcategories.js:179
 msgid "The app name is not specified."
-msgstr ""
+msgstr "Nešpecifikované meno aplikácie."
 
 #: js/oc-vcategories.js:194
 msgid "The required file {file} is not installed!"
-msgstr ""
+msgstr "Požadovaný súbor {file} nie je inštalovaný!"
 
 #: js/share.js:124
 msgid "Error while sharing"
@@ -427,20 +243,19 @@
 msgid "share"
 msgstr "zdieľať"
 
-#: js/share.js:343 js/share.js:512 js/share.js:514
+#: js/share.js:349 js/share.js:520 js/share.js:522
 msgid "Password protected"
 msgstr "Chránené heslom"
 
-#: js/share.js:525
+#: js/share.js:533
 msgid "Error unsetting expiration date"
 msgstr "Chyba pri odstraňovaní dátumu vypršania platnosti"
 
-#: js/share.js:537
+#: js/share.js:545
 msgid "Error setting expiration date"
 msgstr "Chyba pri nastavení dátumu vypršania platnosti"
 
 #: lostpassword/controller.php:47
->>>>>>> d1c0f2a7
 msgid "ownCloud password reset"
 msgstr "Obnovenie hesla pre ownCloud"
 
@@ -523,31 +338,19 @@
 
 #: templates/installation.php:23 templates/installation.php:31
 msgid "Security Warning"
-<<<<<<< HEAD
-msgstr ""
-=======
 msgstr "Bezpečnostné varovanie"
->>>>>>> d1c0f2a7
 
 #: templates/installation.php:24
 msgid ""
 "No secure random number generator is available, please enable the PHP "
 "OpenSSL extension."
-<<<<<<< HEAD
-msgstr ""
-=======
 msgstr "Nie je dostupný žiadny bezpečný generátor náhodných čísel, prosím, povoľte rozšírenie OpenSSL v PHP."
->>>>>>> d1c0f2a7
 
 #: templates/installation.php:26
 msgid ""
 "Without a secure random number generator an attacker may be able to predict "
 "password reset tokens and take over your account."
-<<<<<<< HEAD
-msgstr ""
-=======
 msgstr "Bez bezpečného generátora náhodných čísel môže útočník predpovedať token pre obnovu hesla a prevziať kontrolu nad vaším kontom."
->>>>>>> d1c0f2a7
 
 #: templates/installation.php:32
 msgid ""
@@ -556,11 +359,7 @@
 "strongly suggest that you configure your webserver in a way that the data "
 "directory is no longer accessible or you move the data directory outside the"
 " webserver document root."
-<<<<<<< HEAD
-msgstr ""
-=======
 msgstr "Váš priečinok s dátami a Vaše súbory sú pravdepodobne dostupné z internetu. .htaccess súbor dodávaný s inštaláciou ownCloud nespĺňa úlohu. Dôrazne Vám doporučujeme nakonfigurovať webserver takým spôsobom, aby dáta v priečinku neboli verejné, alebo presuňte dáta mimo štruktúry priečinkov webservera."
->>>>>>> d1c0f2a7
 
 #: templates/installation.php:36
 msgid "Create an <strong>admin account</strong>"
@@ -597,11 +396,7 @@
 
 #: templates/installation.php:121
 msgid "Database tablespace"
-<<<<<<< HEAD
-msgstr ""
-=======
 msgstr "Tabuľkový priestor databázy"
->>>>>>> d1c0f2a7
 
 #: templates/installation.php:127
 msgid "Database host"
@@ -611,123 +406,103 @@
 msgid "Finish setup"
 msgstr "Dokončiť inštaláciu"
 
-<<<<<<< HEAD
-#: templates/layout.guest.php:38
+#: templates/layout.guest.php:16 templates/layout.user.php:17
+msgid "Sunday"
+msgstr "Nedeľa"
+
+#: templates/layout.guest.php:16 templates/layout.user.php:17
+msgid "Monday"
+msgstr "Pondelok"
+
+#: templates/layout.guest.php:16 templates/layout.user.php:17
+msgid "Tuesday"
+msgstr "Utorok"
+
+#: templates/layout.guest.php:16 templates/layout.user.php:17
+msgid "Wednesday"
+msgstr "Streda"
+
+#: templates/layout.guest.php:16 templates/layout.user.php:17
+msgid "Thursday"
+msgstr "Štvrtok"
+
+#: templates/layout.guest.php:16 templates/layout.user.php:17
+msgid "Friday"
+msgstr "Piatok"
+
+#: templates/layout.guest.php:16 templates/layout.user.php:17
+msgid "Saturday"
+msgstr "Sobota"
+
+#: templates/layout.guest.php:17 templates/layout.user.php:18
+msgid "January"
+msgstr "Január"
+
+#: templates/layout.guest.php:17 templates/layout.user.php:18
+msgid "February"
+msgstr "Február"
+
+#: templates/layout.guest.php:17 templates/layout.user.php:18
+msgid "March"
+msgstr "Marec"
+
+#: templates/layout.guest.php:17 templates/layout.user.php:18
+msgid "April"
+msgstr "Apríl"
+
+#: templates/layout.guest.php:17 templates/layout.user.php:18
+msgid "May"
+msgstr "Máj"
+
+#: templates/layout.guest.php:17 templates/layout.user.php:18
+msgid "June"
+msgstr "Jún"
+
+#: templates/layout.guest.php:17 templates/layout.user.php:18
+msgid "July"
+msgstr "Júl"
+
+#: templates/layout.guest.php:17 templates/layout.user.php:18
+msgid "August"
+msgstr "August"
+
+#: templates/layout.guest.php:17 templates/layout.user.php:18
+msgid "September"
+msgstr "September"
+
+#: templates/layout.guest.php:17 templates/layout.user.php:18
+msgid "October"
+msgstr "Október"
+
+#: templates/layout.guest.php:17 templates/layout.user.php:18
+msgid "November"
+msgstr "November"
+
+#: templates/layout.guest.php:17 templates/layout.user.php:18
+msgid "December"
+msgstr "December"
+
+#: templates/layout.guest.php:42
 msgid "web services under your control"
 msgstr "webové služby pod vašou kontrolou"
 
-#: templates/layout.user.php:34
-=======
-#: templates/layout.guest.php:15 templates/layout.user.php:16
-msgid "Sunday"
-msgstr "Nedeľa"
-
-#: templates/layout.guest.php:15 templates/layout.user.php:16
-msgid "Monday"
-msgstr "Pondelok"
-
-#: templates/layout.guest.php:15 templates/layout.user.php:16
-msgid "Tuesday"
-msgstr "Utorok"
-
-#: templates/layout.guest.php:15 templates/layout.user.php:16
-msgid "Wednesday"
-msgstr "Streda"
-
-#: templates/layout.guest.php:15 templates/layout.user.php:16
-msgid "Thursday"
-msgstr "Štvrtok"
-
-#: templates/layout.guest.php:15 templates/layout.user.php:16
-msgid "Friday"
-msgstr "Piatok"
-
-#: templates/layout.guest.php:15 templates/layout.user.php:16
-msgid "Saturday"
-msgstr "Sobota"
-
-#: templates/layout.guest.php:16 templates/layout.user.php:17
-msgid "January"
-msgstr "Január"
-
-#: templates/layout.guest.php:16 templates/layout.user.php:17
-msgid "February"
-msgstr "Február"
-
-#: templates/layout.guest.php:16 templates/layout.user.php:17
-msgid "March"
-msgstr "Marec"
-
-#: templates/layout.guest.php:16 templates/layout.user.php:17
-msgid "April"
-msgstr "Apríl"
-
-#: templates/layout.guest.php:16 templates/layout.user.php:17
-msgid "May"
-msgstr "Máj"
-
-#: templates/layout.guest.php:16 templates/layout.user.php:17
-msgid "June"
-msgstr "Jún"
-
-#: templates/layout.guest.php:16 templates/layout.user.php:17
-msgid "July"
-msgstr "Júl"
-
-#: templates/layout.guest.php:16 templates/layout.user.php:17
-msgid "August"
-msgstr "August"
-
-#: templates/layout.guest.php:16 templates/layout.user.php:17
-msgid "September"
-msgstr "September"
-
-#: templates/layout.guest.php:16 templates/layout.user.php:17
-msgid "October"
-msgstr "Október"
-
-#: templates/layout.guest.php:16 templates/layout.user.php:17
-msgid "November"
-msgstr "November"
-
-#: templates/layout.guest.php:16 templates/layout.user.php:17
-msgid "December"
-msgstr "December"
-
-#: templates/layout.guest.php:41
-msgid "web services under your control"
-msgstr "webové služby pod vašou kontrolou"
-
-#: templates/layout.user.php:44
->>>>>>> d1c0f2a7
+#: templates/layout.user.php:45
 msgid "Log out"
 msgstr "Odhlásiť"
 
 #: templates/login.php:8
 msgid "Automatic logon rejected!"
-<<<<<<< HEAD
-msgstr ""
-=======
 msgstr "Automatické prihlásenie bolo zamietnuté!"
->>>>>>> d1c0f2a7
 
 #: templates/login.php:9
 msgid ""
 "If you did not change your password recently, your account may be "
 "compromised!"
-<<<<<<< HEAD
-msgstr ""
-
-#: templates/login.php:10
-msgid "Please change your password to secure your account again."
-msgstr ""
-=======
 msgstr "V nedávnej dobe ste nezmenili svoje heslo, Váš účet môže byť kompromitovaný."
 
 #: templates/login.php:10
 msgid "Please change your password to secure your account again."
 msgstr "Prosím, zmeňte svoje heslo pre opätovné zabezpečenie Vášho účtu"
->>>>>>> d1c0f2a7
 
 #: templates/login.php:15
 msgid "Lost your password?"
@@ -755,26 +530,14 @@
 
 #: templates/verify.php:5
 msgid "Security Warning!"
-<<<<<<< HEAD
-msgstr ""
-=======
 msgstr "Bezpečnostné varovanie!"
->>>>>>> d1c0f2a7
 
 #: templates/verify.php:6
 msgid ""
 "Please verify your password. <br/>For security reasons you may be "
 "occasionally asked to enter your password again."
-<<<<<<< HEAD
-msgstr ""
+msgstr "Prosím, overte svoje heslo. <br />Z bezpečnostných dôvodov môžete byť občas požiadaný o jeho opätovné zadanie."
 
 #: templates/verify.php:16
 msgid "Verify"
-msgstr ""
-=======
-msgstr "Prosím, overte svoje heslo. <br />Z bezpečnostných dôvodov môžete byť občas požiadaný o jeho opätovné zadanie."
-
-#: templates/verify.php:16
-msgid "Verify"
-msgstr "Overenie"
->>>>>>> d1c0f2a7
+msgstr "Overenie"