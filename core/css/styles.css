--- conflicted
+++ resolved
@@ -688,15 +688,13 @@
 ::-moz-focus-inner {
 	border: 0; /* remove dotted outlines in Firefox */
 }
-<<<<<<< HEAD
 .lte8 .delete-icon { background-image: url('../img/actions/delete.png'); }
 .lte8 .delete-icon:hover, .delete-icon:focus {
 	background-image: url('../img/actions/delete-hover.png');
-=======
+}
 
 /* deactivate show password toggle for IE. Does not work for 8 and 9+ have their own implementation. */
 .ie #show, .ie #show+label {
 	display: none;
 	visibility: hidden;
->>>>>>> a94c55be
 }