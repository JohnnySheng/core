<?php
/**
 * @author Bart Visscher <bartv@thisnet.nl>
 * @author Bernhard Posselt <dev@bernhard-posselt.com>
 * @author Joas Schilling <coding@schilljs.com>
 * @author Jörn Friedrich Dreyer <jfd@butonic.de>
 * @author Juan Pablo Villafañez <jvillafanez@solidgeargroup.com>
 * @author Lukas Reschke <lukas@statuscode.ch>
 * @author Morris Jobke <hey@morrisjobke.de>
 * @author Olivier Paroz <github@oparoz.com>
 * @author Robin Appelman <icewind@owncloud.com>
 * @author Roeland Jago Douma <rullzer@owncloud.com>
 * @author Thomas Müller <thomas.mueller@tmit.eu>
 * @author Victor Dubiniuk <dubiniuk@owncloud.com>
 *
 * @copyright Copyright (c) 2018, ownCloud GmbH
 * @license AGPL-3.0
 *
 * This code is free software: you can redistribute it and/or modify
 * it under the terms of the GNU Affero General Public License, version 3,
 * as published by the Free Software Foundation.
 *
 * This program is distributed in the hope that it will be useful,
 * but WITHOUT ANY WARRANTY; without even the implied warranty of
 * MERCHANTABILITY or FITNESS FOR A PARTICULAR PURPOSE. See the
 * GNU Affero General Public License for more details.
 *
 * You should have received a copy of the GNU Affero General Public License, version 3,
 * along with this program.  If not, see <http://www.gnu.org/licenses/>
 *
 */

namespace OC;

use InterfaSys\LogNormalizer\Normalizer;

use \OCP\ILogger;
use OCP\IUserSession;
use OCP\Util;

/**
 * logging utilities
 *
 * This is a stand in, this should be replaced by a Psr\Log\LoggerInterface
 * compatible logger. See https://github.com/php-fig/fig-standards/blob/master/accepted/PSR-3-logger-interface.md
 * for the full interface specification.
 *
 * MonoLog is an example implementing this interface.
 */

class Log implements ILogger {

	/** @var string */
	private $logger;

	/** @var SystemConfig */
	private $config;

	/** @var boolean|null cache the result of the log condition check for the request */
	private $logConditionSatisfied = null;

	/** @var Normalizer */
	private $normalizer;

	protected $methodsWithSensitiveParameters = [
		// Session/User
		'login',
		'checkPassword',
		'updatePrivateKeyPassword',
		'validateUserPass',
		'loginWithPassword',

		// TokenProvider
		'getToken',
		'isTokenPassword',
		'getPassword',
		'decryptPassword',
		'logClientIn',
		'generateToken',
		'validateToken',

		// TwoFactorAuth
		'solveChallenge',
		'verifyChallenge',

		//ICrypto
		'calculateHMAC',
		'encrypt',
		'decrypt',

		//LoginController
		'tryLogin'
	];

	/**
	 * @param string $logger The logger that should be used
	 * @param SystemConfig $config the system config object
	 * @param null $normalizer
	 */
	public function __construct($logger = null, SystemConfig $config = null, $normalizer = null) {
		// FIXME: Add this for backwards compatibility, should be fixed at some point probably
		if($config === null) {
			$config = \OC::$server->getSystemConfig();
		}

		$this->config = $config;

		// FIXME: Add this for backwards compatibility, should be fixed at some point probably
		if($logger === null) {
			$this->logger = 'OC\\Log\\'.ucfirst($this->config->getValue('log_type', 'owncloud'));
			call_user_func([$this->logger, 'init']);
		} else {
			$this->logger = $logger;
		}
		if ($normalizer === null) {
			$this->normalizer = new Normalizer();
		} else {
			$this->normalizer = $normalizer;
		}

	}

	/**
	 * System is unusable.
	 *
	 * @param string $message
	 * @param array $context
	 * @return void
	 */
	public function emergency($message, array $context = []) {
		$this->log(Util::FATAL, $message, $context);
	}

	/**
	 * Action must be taken immediately.
	 *
	 * Example: Entire website down, database unavailable, etc. This should
	 * trigger the SMS alerts and wake you up.
	 *
	 * @param string $message
	 * @param array $context
	 * @return void
	 */
	public function alert($message, array $context = []) {
		$this->log(Util::ERROR, $message, $context);
	}

	/**
	 * Critical conditions.
	 *
	 * Example: Application component unavailable, unexpected exception.
	 *
	 * @param string $message
	 * @param array $context
	 * @return void
	 */
	public function critical($message, array $context = []) {
		$this->log(Util::ERROR, $message, $context);
	}

	/**
	 * Runtime errors that do not require immediate action but should typically
	 * be logged and monitored.
	 *
	 * @param string $message
	 * @param array $context
	 * @return void
	 */
	public function error($message, array $context = []) {
		$this->log(Util::ERROR, $message, $context);
	}

	/**
	 * Exceptional occurrences that are not errors.
	 *
	 * Example: Use of deprecated APIs, poor use of an API, undesirable things
	 * that are not necessarily wrong.
	 *
	 * @param string $message
	 * @param array $context
	 * @return void
	 */
	public function warning($message, array $context = []) {
		$this->log(Util::WARN, $message, $context);
	}

	/**
	 * Normal but significant events.
	 *
	 * @param string $message
	 * @param array $context
	 * @return void
	 */
	public function notice($message, array $context = []) {
		$this->log(Util::INFO, $message, $context);
	}

	/**
	 * Interesting events.
	 *
	 * Example: User logs in, SQL logs.
	 *
	 * @param string $message
	 * @param array $context
	 * @return void
	 */
	public function info($message, array $context = []) {
		$this->log(Util::INFO, $message, $context);
	}

	/**
	 * Detailed debug information.
	 *
	 * @param string $message
	 * @param array $context
	 * @return void
	 */
	public function debug($message, array $context = []) {
		$this->log(Util::DEBUG, $message, $context);
	}


	/**
	 * Logs with an arbitrary level.
	 *
	 * @param mixed $level
	 * @param string $message
	 * @param array $context
	 * @return void
	 */
	public function log($level, $message, array $context = []) {
		$minLevel = min($this->config->getValue('loglevel', Util::WARN), Util::FATAL);
		$logConditions = $this->config->getValue('log.conditions', []);
		if (empty($logConditions)) {
			$logConditions[] = $this->config->getValue('log.condition', []);
		}
		$logConditionFile = null;

		array_walk($context, [$this->normalizer, 'format']);

		if (isset($context['app'])) {
			$app = $context['app'];

			/**
			 * check log condition based on the context of each log message
			 * once this is met -> change the required log level to debug
			 */
			if(!empty($logConditions)) {
				foreach ($logConditions as $logCondition) {
					if(!empty($logCondition['apps'])
					   && in_array($app, $logCondition['apps'], true)) {
						$minLevel = Util::DEBUG;
						if (!empty($logCondition['logfile'])) {
							$logConditionFile = $logCondition['logfile'];
							break;
						}
					}
				}
			}

		} else {
			$app = 'no app in context';
		}
		// interpolate $message as defined in PSR-3
		$replace = [];
		foreach ($context as $key => $val) {
			$replace['{' . $key . '}'] = $val;
		}

		// interpolate replacement values into the message and return
		$message = strtr($message, $replace);

		/**
		 * check for a special log condition - this enables an increased log on
		 * a per request/user base
		 */
		if($this->logConditionSatisfied === null) {
			// default to false to just process this once per request
			$this->logConditionSatisfied = false;
			if(!empty($logConditions)) {
				foreach ($logConditions as $logCondition) {

					// check for secret token in the request
					if (!empty($logCondition['shared_secret'])) {
						$request = \OC::$server->getRequest();

						// if token is found in the request change set the log condition to satisfied
						if ($request && hash_equals($logCondition['shared_secret'], $request->getParam('log_secret'))) {
							$this->logConditionSatisfied = true;
							if (!empty($logCondition['logfile'])) {
								$logConditionFile = $logCondition['logfile'];
							}
							break;
						}
					}

					// check for user
					if (!empty($logCondition['users'])) {
						$userSession = \OC::$server->getUserSession();
						if ($userSession instanceof IUserSession) {
							$user = $userSession->getUser();

							// if the user matches set the log condition to satisfied
							if ($user !== null && in_array($user->getUID(), $logCondition['users'], true)) {
								$this->logConditionSatisfied = true;
<<<<<<< HEAD
=======
								if (!empty($logCondition['logfile'])) {
									$logConditionFile = $logCondition['logfile'];
								}
>>>>>>> e57b07af
								break;
							}
						}
					}
				}
			}
		}

		// if log condition is satisfied change the required log level to DEBUG
		if($this->logConditionSatisfied) {
			$minLevel = Util::DEBUG;
		}

		if ($level >= $minLevel) {
			$logger = $this->logger;
			call_user_func([$logger, 'write'], $app, $message, $level, $logConditionFile);
		}
	}

	/**
	 * Logs an exception very detailed
	 *
	 * @param \Exception | \Throwable $exception
	 * @param array $context
	 * @return void
	 * @since 8.2.0
	 */
	public function logException($exception, array $context = []) {
		$exception = [
			'Exception' => get_class($exception),
			'Message' => $exception->getMessage(),
			'Code' => $exception->getCode(),
			'Trace' => $exception->getTraceAsString(),
			'File' => $exception->getFile(),
			'Line' => $exception->getLine(),
		];
		$exception['Trace'] = preg_replace('!(' . implode('|', $this->methodsWithSensitiveParameters) . ')\(.*\)!', '$1(*** sensitive parameters replaced ***)', $exception['Trace']);
		if (\OC::$server->getUserSession() && \OC::$server->getUserSession()->isLoggedIn()) {
			$context['userid'] = \OC::$server->getUserSession()->getUser()->getUID();
		}
		$msg = isset($context['message']) ? $context['message'] : 'Exception';
		$msg .= ': ' . json_encode($exception);
		$this->error($msg, $context);
	}
}<|MERGE_RESOLUTION|>--- conflicted
+++ resolved
@@ -303,12 +303,9 @@
 							// if the user matches set the log condition to satisfied
 							if ($user !== null && in_array($user->getUID(), $logCondition['users'], true)) {
 								$this->logConditionSatisfied = true;
-<<<<<<< HEAD
-=======
 								if (!empty($logCondition['logfile'])) {
 									$logConditionFile = $logCondition['logfile'];
 								}
->>>>>>> e57b07af
 								break;
 							}
 						}
